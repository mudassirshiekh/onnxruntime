// Copyright (c) Microsoft Corporation. All rights reserved.
// Licensed under the MIT License.

#include "include/ncnn/gpu.h"
#include "include/ncnn/pipelinecache.h"
#include "include/ncnn/layer.h"

#include "core/common/logging/logging.h"
#include "core/framework/compute_capability.h"
#include "core/framework/kernel_registry.h"
#include "core/framework/memcpy.h"
#include "core/framework/op_kernel.h"
#include "core/framework/tensorprotoutils.h"

#include "core/providers/partitioning_utils.h"
#include "core/providers/vulkan/vulkan_execution_provider.h"
#include "core/providers/vulkan/vulkan_allocator.h"
#include "core/providers/vulkan/vulkan_data_transfer.h"
#include "core/providers/vulkan/vulkan_kernel.h"
#include "core/providers/vulkan/vulkan_utils.h"

#include "core/providers/vulkan/activation/activations.h"

namespace onnxruntime {
namespace {
using namespace vulkan;

ncnn::VulkanDevice& GetVulkanDevice() {
  // get_gpu_count/get_default_gpu_index/get_gpu_device all implicitly create the gpu instance if it doesn't exist yet.
  // there is also `create_gpu_instance(const char* driver_path = 0);` if we need/want

  int gpu_count = ncnn::get_gpu_count();
  LOGS_DEFAULT(INFO) << "Vulkan capable GPU count:" << gpu_count;

  if (gpu_count == 0) {
    ORT_THROW("No Vulkan capable GPU detected.");
  }

  auto device_index = ncnn::get_default_gpu_index();  // TODO: Make device id configurable.

  // TODO: info on the available devices is logged with NCNN_LOGE by create_gpu_instance if NCNN_STDIO is defined.
  // we could maybe look at doing that via ORT logging so the ORT log severity applies.
  auto* device = ncnn::get_gpu_device(device_index);
  ORT_ENFORCE(device, "Failed to get Vulkan device.");

  return *device;
}

std::vector<std::unique_ptr<ComputeCapability>> GetCapabilityCompiling(const onnxruntime::GraphViewer& graph_viewer,
                                                                       ModelMetadefIdGenerator metadef_id_generator,
                                                                       const logging::Logger& logger) {
  std::vector<std::unique_ptr<ComputeCapability>> result;

  const auto gen_metadef_name =
      [&]() {
        HashValue model_hash;
        int metadef_id = metadef_id_generator.GenerateId(graph_viewer, model_hash);
        return MakeString(kVulkanExecutionProvider, "_", model_hash, "_", metadef_id);
      };

  const utils::IsNodeSupportedFn is_node_supported_fn = [&](const Node& node) -> bool {
    return VulkanKernel::IsSupported(graph_viewer, node, logger);
  };

  // nothing required currently
  const utils::OnGroupClosedFn on_group_closed_fn = nullptr;

  result = utils::CreateSupportedPartitions(graph_viewer, is_node_supported_fn, on_group_closed_fn,
                                            gen_metadef_name, "Vulkan", kVulkanExecutionProvider, nullptr,
                                            /* drop constant_initializers */ false);  // TBD if we can/should

  return result;
}

// NetPrivate::do_forward_layer.
// has logic to release buffers, but not clear how/where synchronization of the release with the GPU execution happens
int do_forward_layer(const ncnn::Layer* layer, std::vector<ncnn::VkMat>& blob_mats_gpu, ncnn::VkCompute& cmd,
                     const ncnn::Option& opt) {
  using namespace ncnn;

  if (layer->one_blob_only) {
    // load bottom blob
    int bottom_blob_index = layer->bottoms[0];
    int top_blob_index = layer->tops[0];

    VkMat& bottom_blob_ref = blob_mats_gpu[bottom_blob_index];
    VkMat bottom_blob;

    if (opt.lightmode) {
      // deep copy for inplace forward if data is shared
      if (layer->support_inplace && *bottom_blob_ref.refcount != 1) {
        cmd.record_clone(bottom_blob_ref, bottom_blob, opt);
        // NCNN_LOGE("clone %p[+%lu] %p[+%lu]", bottom_blob_ref.buffer(), bottom_blob_ref.buffer_offset(),
        //            bottom_blob.buffer(), bottom_blob.buffer_offset());
      }
    }

    if (bottom_blob.dims == 0) {
      bottom_blob = bottom_blob_ref;
    }

    // forward
    if (opt.lightmode && layer->support_inplace) {
      VkMat& bottom_top_blob = bottom_blob;
      int ret = layer->forward_inplace(bottom_top_blob, cmd, opt);
      if (ret != 0)
        return ret;

      // store top blob
      blob_mats_gpu[top_blob_index] = bottom_top_blob;
    } else {
      VkMat top_blob;
      int ret = layer->forward(bottom_blob, top_blob, cmd, opt);
      if (ret != 0)
        return ret;

      // store top blob
      blob_mats_gpu[top_blob_index] = top_blob;
    }

    if (opt.lightmode) {
      // delete after taken in light mode
      blob_mats_gpu[bottom_blob_index].release();
    }
  } else {
    // load bottom blobs
    std::vector<VkMat> bottom_blobs(layer->bottoms.size());
    for (size_t i = 0; i < layer->bottoms.size(); i++) {
      int bottom_blob_index = layer->bottoms[i];

      VkMat& bottom_blob_ref = blob_mats_gpu[bottom_blob_index];
      bottom_blobs[i].release();

      if (opt.lightmode) {
        // deep copy for inplace forward if data is shared
        if (layer->support_inplace && *bottom_blob_ref.refcount != 1) {
          cmd.record_clone(bottom_blob_ref, bottom_blobs[i], opt);
          // NCNN_LOGE("clone %p[+%lu] %p[+%lu]", bottom_blob_ref.buffer(), bottom_blob_ref.buffer_offset(),
          //            bottom_blobs[i].buffer(), bottom_blobs[i].buffer_offset());
        }
      }

      if (bottom_blobs[i].dims == 0) {
        bottom_blobs[i] = bottom_blob_ref;
      }
    }

    // forward
    if (opt.lightmode && layer->support_inplace) {
      std::vector<VkMat>& bottom_top_blobs = bottom_blobs;
      int ret = layer->forward_inplace(bottom_top_blobs, cmd, opt);
      if (ret != 0)
        return ret;

      // store top blobs
      for (size_t i = 0; i < layer->tops.size(); i++) {
        int top_blob_index = layer->tops[i];

        blob_mats_gpu[top_blob_index] = bottom_top_blobs[i];
      }
    } else {
      std::vector<VkMat> top_blobs(layer->tops.size());
      int ret = layer->forward(bottom_blobs, top_blobs, cmd, opt);
      if (ret != 0)
        return ret;

      // store top blobs
      for (size_t i = 0; i < layer->tops.size(); i++) {
        int top_blob_index = layer->tops[i];

        blob_mats_gpu[top_blob_index] = top_blobs[i];
      }
    }

    if (opt.lightmode) {
      for (size_t i = 0; i < layer->bottoms.size(); i++) {
        int bottom_blob_index = layer->bottoms[i];

        // delete after taken in light mode
        blob_mats_gpu[bottom_blob_index].release();
      }
    }
  }

  return 0;
}

}  // namespace

VulkanExecutionProvider::VulkanExecutionProvider(const VulkanExecutionProviderInfo& info)
    : IExecutionProvider(kVulkanExecutionProvider,
                         OrtDevice(OrtDevice::CPU,  // input on CPU
                                   OrtDevice::MemType::DEFAULT,
                                   info.device_id)),
      ncnn_options_{},
      vulkan_device_{GetVulkanDevice()},
      weight_staging_allocator_{&vulkan_device_},
      weight_allocator_{&vulkan_device_},  // TODO: preferred_block_size is 8 MB. should it be different or configurable?
      staging_allocator_{&vulkan_device_},
      blob_allocator_{&vulkan_device_},  // TODO: preferred_block_size is 16 MB. should it be different or configurable?
      pipeline_cache_{std::make_unique<ncnn::PipelineCache>(&vulkan_device_)} {
  ncnn_options_.use_vulkan_compute = true;

  ncnn_options_.staging_vkallocator = &weight_staging_allocator_;
  ncnn_options_.blob_vkallocator = &weight_allocator_;
  ncnn_options_.pipeline_cache = pipeline_cache_.get();

  // start with fp32
  // NCNN can automatically convert from fp32 to fp16 if use_fp16_storage/use_fp16_packed is true.
  ncnn_options_.use_fp16_packed = false;
  ncnn_options_.use_fp16_storage = false;
  ncnn_options_.use_fp16_arithmetic = false;
  ncnn_options_.use_int8_packed = false;
  ncnn_options_.use_int8_storage = false;
  ncnn_options_.use_int8_arithmetic = false;
  ncnn_options_.use_packing_layout = false;
  ncnn_options_.use_image_storage = false;
}

VulkanExecutionProvider::~VulkanExecutionProvider() {
  // TODO: Is there any explicit release of NCNN owned resources required?
}

std::vector<std::unique_ptr<ComputeCapability>>
VulkanExecutionProvider::GetCapability(const onnxruntime::GraphViewer& graph_viewer,
                                       const IKernelLookup& /*kernel_lookup*/) const {
  const auto& logger = *GetLogger();

  std::vector<std::unique_ptr<ComputeCapability>> result =
      GetCapabilityCompiling(graph_viewer, metadef_id_generator_, logger);

  return result;
}

common::Status VulkanExecutionProvider::UploadConstantInitializers(NcnnModel& model) {
  ncnn::VkTransfer cmd(&vulkan_device_);

  // use the weight allocators for the upload of constant initializers
  ncnn::Option upload_options(ncnn_options_);
  upload_options.staging_vkallocator = &weight_staging_allocator_;
  upload_options.blob_vkallocator = &weight_allocator_;

  for (size_t i = 0, end = model.layers.size(); i < end; i++) {
    ORT_RETURN_IF_ERROR(model.layers[i]->UploadConstantInitializers(cmd, upload_options));
  }

  RETURN_IF_NCNN_ERROR(cmd.submit_and_wait());

  return Status::OK();
}

common::Status VulkanExecutionProvider::Compile(const std::vector<FusedNodeAndGraph>& fused_nodes_and_graphs,
                                                std::vector<NodeComputeInfo>& node_compute_funcs) {
  // see Net::load_model
  // NCNN execution setup involves looping through all the layers defined in the model to create a pipeline for each.

  for (const auto& fused_node_and_graph : fused_nodes_and_graphs) {
    // create a Net for the fused_node_and_graph
    // loop through the layers in the Net and create a pipeline for each

    NodeComputeInfo compute_info;
    const Node& fused_node = fused_node_and_graph.fused_node;
    const GraphViewer& graph = fused_node_and_graph.filtered_graph;

    auto model = std::make_unique<NcnnModel>();
    std::vector<std::unique_ptr<vulkan::VulkanKernel>>& layers = model->layers;
    model->layers.reserve(graph.NumberOfNodes());

    vulkan::VulkanKernel::ValueIndexes value_indexes;
    // rough guess for number of input and output values for this partition.
    value_indexes.reserve(graph.GetInputs().size() + gsl::narrow_cast<size_t>(graph.NumberOfNodes() * 2));

    // add all inputs to the value indexes
    for (const auto* def : fused_node.InputDefs()) {
      value_indexes.Add(*def);  // 'Add' skips missing optional inputs
    }

    // create layer for each node. we add the outputs from each layer to value_indexes when doing so
    for (const Node& node : graph.Nodes()) {
      std::unique_ptr<vulkan::VulkanKernel> layer;
      ORT_RETURN_IF_ERROR(vulkan::VulkanKernel::Create(*this, graph, node, value_indexes, layer));
      layers.push_back(std::move(layer));
    }

    // save the output indexes as they could come from multiple layers.
    for (const auto* def : fused_node.OutputDefs()) {
      if (def->Exists()) {
        model->output_indexes.push_back(value_indexes[def->Name()]);
      }
    }

    // TODO: This is insufficient as it doesn't currently handle the case where the ORT input is a constant initializer
    // and the NCNN layer doesn't have a member for that. We could maybe extend the NCNN layer classes to handle that
    // but that could get quite extensive.
    //
    // An alternative would be to create a base std::vector<ncnn::VkMat> `values` which includes the constant
    // initializers that need to be provided as an input to the NCNN layer. At the start of execution we could copy
    // that vector. Potentially significantly inefficient if there are a lot of initializers that fall into this
    // category. The VulkanKernel would need to handle uploading the data to create the VkMat in this step.
    ORT_RETURN_IF_ERROR(UploadConstantInitializers(*model));

    // ModelMetadefIdGenerator is broken if this happens
    ORT_ENFORCE(models_.find(fused_node.Name()) == models_.end(), "Duplicate fused node names");
    models_[fused_node.Name()] = std::move(model);

    compute_info.create_state_func = [&model](ComputeContext* /*context*/, FunctionState* /*state*/) {
      return 0;
    };

    compute_info.release_state_func = [](FunctionState /*state*/) {
    };

    compute_info.compute_func = [&fused_node, this](FunctionState /*state*/, const OrtApi* /*c_api*/,
                                                    OrtKernelContext* context) -> Status {
      // undo the indirection to the public API that is required for external operators
      // this is an OpKernelContextInternal if we need that
      auto& ctx = *reinterpret_cast<OpKernelContext*>(context);

      auto model_iter = models_.find(ctx.GetNodeName());
      ORT_ENFORCE(model_iter != models_.end(), "Model for compiled node was not found!");

      NcnnModel& model = *model_iter->second;

      // create Vulkan compute instance to upload inputs (CPU to GPU), execute the nodes, and download outputs
      ncnn::VkCompute cmd(&vulkan_device_);

      // create vector for GPU based input/output values. the last output of the last layer is the highest index value.
      // init with empty instances
      std::vector<ncnn::VkMat> values;
      values.resize(model.layers.back()->Layer().tops.back() + 1);

      // setup inputs
      int input_idx = 0;
      int value_idx = 0;
      for (const auto* def : fused_node.InputDefs()) {
        if (def->Exists()) {
          const Tensor& input_tensor = *ctx.Input<Tensor>(input_idx);
          ncnn::Mat src = TensorToMat(input_tensor);
          // NCNN updates values[value_idx] during record_upload. this means any logic NCNN has around padding/packing
          // is applied directly (vs using TensorToVkMatWithPacking to attempt to replicate it).
          cmd.record_upload(src, values[value_idx], ncnn_options_);
          ++value_idx;
        }
        ++input_idx;
      }

      // Do we need to wait on the inputs being copied?
      RETURN_IF_NCNN_ERROR(cmd.submit_and_wait());

      for (const auto& kernels : model.layers) {
        const auto& layer = kernels->Layer();
<<<<<<< HEAD
        if (layer.support_inplace) {
          if (layer.one_blob_only) {
            ncnn::VkMat& input = values[layer.bottoms[0]];
            RETURN_IF_NCNN_ERROR(layer.forward_inplace(input, cmd, ncnn_options_));
            values[layer.tops[0]] = input;  // copy VkMat info to output. copy of pointer/refcount not data.
          } else {
            // couldn't find any NCNN layers that support multiple inputs and inplace
            ORT_NOT_IMPLEMENTED("Inplace with multiple inputs not supported.");
          }
        } else {
          if (layer.one_blob_only) {
            RETURN_IF_NCNN_ERROR(layer.forward(values[layer.bottoms[0]], values[layer.tops[0]], cmd, ncnn_options_));
          } else {
            std::vector<ncnn::VkMat> inputs, outputs;

            inputs.reserve(layer.bottoms.size());
            outputs.reserve(layer.tops.size());

            for (int idx : layer.bottoms) {
              inputs.push_back(values[idx]);
            }

            outputs.resize(layer.tops.size());

            RETURN_IF_NCNN_ERROR(layer.forward(inputs, outputs, cmd, ncnn_options_));

            for (size_t i = 0; i < outputs.size(); ++i) {
              values[layer.tops[i]] = outputs[i];
            }
          }
        }
=======
        RETURN_IF_NCNN_ERROR(do_forward_layer(&layer, values, cmd, ncnn_options_));
>>>>>>> 1f59e3b8
      }

      // copy data to output tensors.
      std::vector<ncnn::Mat> ncnn_outputs;
      auto num_outputs = model.output_indexes.size();
      ncnn_outputs.resize(num_outputs);

      // pre-allocate any outputs that have a known size so NCNN can write directly to it
      std::unordered_set<size_t> preallocated_outputs;
      preallocated_outputs.reserve(num_outputs);

      int output_idx = 0;
      // for (const auto* def : fused_node.OutputDefs()) {
      //   if (def->Exists()) {
      //     const auto* tensorproto_shape = def->Shape();
      //     TensorShape shape = utils::GetTensorShapeFromTensorShapeProto(*tensorproto_shape);
      //     if (shape.Size() != -1) {
      //       Tensor& output = *ctx.Output(output_idx, shape);
      //       ncnn_outputs[output_idx] = TensorToMat(output);
      //       preallocated_outputs.insert(output_idx);
      //     }
      //   }

      //  ++output_idx;
      //}

      output_idx = 0;
      for (size_t idx : model.output_indexes) {
        ncnn::Mat before = ncnn_outputs[output_idx];
        // we need a customized record_download to write directly to the ORT output
        cmd.record_download(values[idx], ncnn_outputs[output_idx], ncnn_options_);

        ORT_ENFORCE(before.data == nullptr || before.data == ncnn_outputs[output_idx].data,
                    "Output data was reallocated.");
        ++output_idx;
      }

      // run the kernels and download the results
      RETURN_IF_NCNN_ERROR(cmd.submit_and_wait());

      // copy to ORT tensors
      output_idx = 0;
      for (const auto* def : fused_node.OutputDefs()) {
        if (def->Exists()) {
          if (preallocated_outputs.count(output_idx) == 0) {
            const auto& ncnn_output = ncnn_outputs[output_idx];
            auto elements_per_channel = ncnn_output.d * ncnn_output.h * ncnn_output.w;

            // we should fix this is record_download if it happens
            ORT_ENFORCE(elements_per_channel == ncnn_output.cstep || ncnn_output.elempack != 1,
                        "Output needs to be unpacked in record_download.");

            // convert NCNN Mat values to output shape.
            const auto* tensorproto_shape = def->Shape();
            auto rank = tensorproto_shape ? tensorproto_shape->dim_size() : ncnn_output.dims;

            ORT_ENFORCE(tensorproto_shape || ncnn_output.dims < 3,
                        "TODO: Validate handing when ORT output shape is unknown and NCNN output has 3 or more dims.");

            std::vector<int64_t> dims(rank, 1);  // default to 1
            switch (rank) {
              case 1:
                dims[0] = ncnn_output.w;
                break;
              case 2:
                dims[0] = ncnn_output.h;
                dims[1] = ncnn_output.w;
                break;
              case 3:
                // replicate the NCNN logic from mat.h when the input has 3 dims
                assert(ncnn_output.d == 1);  // TODO: not clear if there's a scenario where 'd' != 1 and rank is 3
                dims[0] = ncnn_output.c;
                dims[1] = ncnn_output.h;
                dims[2] = ncnn_output.w;
                break;
              case 4:
                // as NCNN doesn't support batches we assume 4D output with 'd' of 1 -> NCHW
                if (tensorproto_shape && ncnn_output.d == 1) {
                  dims[0] = 1;
                  dims[1] = ncnn_output.c;
                  dims[2] = ncnn_output.h;
                  dims[3] = ncnn_output.w;
                  break;
                }
                [[fallthrough]];
              default:
                ORT_NOT_IMPLEMENTED("Output rank not supported: ", rank,
                                    " Rank known:", tensorproto_shape ? "yes" : "no");
            }

            Tensor& output = *ctx.Output(output_idx, TensorShape(dims));
            auto* output_data = output.MutableDataRaw();
            memcpy(output_data, ncnn_output.data, output.SizeInBytes());
          }

          ++output_idx;
        }
      }

      return Status::OK();
    };

    node_compute_funcs.push_back(std::move(compute_info));
  }

  return Status::OK();
}

// std::vector<AllocatorPtr> VulkanExecutionProvider::CreatePreferredAllocators() {
//   // TODO: We may want to utilize VMA to ensure the preferred memory is used as this could be used for either
//   // discrete or integrated GPUs.
//   // VMA is from AMD
//   // https://github.com/GPUOpen-LibrariesAndSDKs/VulkanMemoryAllocator
//   // https://gpuopen-librariesandsdks.github.io/VulkanMemoryAllocator/html/choosing_memory_type.html
//
//   // input/output is CPU based so we can use the CPU EP allocator initially.
//   // If we wanted to try and enable input/output on GPU we'd need to hook up the NCNN logic around packing etc.
//   // that is applied when it copies data to device.
//
//   std::vector<AllocatorPtr> allocators;
//   return allocators;
// }

}  // namespace onnxruntime<|MERGE_RESOLUTION|>--- conflicted
+++ resolved
@@ -213,7 +213,7 @@
   ncnn_options_.use_int8_packed = false;
   ncnn_options_.use_int8_storage = false;
   ncnn_options_.use_int8_arithmetic = false;
-  ncnn_options_.use_packing_layout = false;
+  ncnn_options_.use_packing_layout = false;  // <-- required
   ncnn_options_.use_image_storage = false;
 }
 
@@ -345,11 +345,10 @@
       }
 
       // Do we need to wait on the inputs being copied?
-      RETURN_IF_NCNN_ERROR(cmd.submit_and_wait());
+      // RETURN_IF_NCNN_ERROR(cmd.submit_and_wait()); <--
 
       for (const auto& kernels : model.layers) {
         const auto& layer = kernels->Layer();
-<<<<<<< HEAD
         if (layer.support_inplace) {
           if (layer.one_blob_only) {
             ncnn::VkMat& input = values[layer.bottoms[0]];
@@ -381,10 +380,13 @@
             }
           }
         }
-=======
+      }
+
+      /*
+      for (const auto& kernels : model.layers) {
+        const auto& layer = kernels->Layer();
         RETURN_IF_NCNN_ERROR(do_forward_layer(&layer, values, cmd, ncnn_options_));
->>>>>>> 1f59e3b8
-      }
+      } */
 
       // copy data to output tensors.
       std::vector<ncnn::Mat> ncnn_outputs;
