// Copyright (c) Microsoft Corporation. All rights reserved.
// Licensed under the MIT License.
#include <fstream>
#include <list>
#include <unordered_set>
#include "core/providers/shared_library/provider_api.h"
#define ORT_API_MANUAL_INIT
#include "core/session/onnxruntime_cxx_api.h"
#include "core/common/common.h"
#include "core/common/safeint.h"
#include "tensorrt_execution_provider.h"
#include "tensorrt_execution_provider_utils.h"
#include "tensorrt_execution_provider_custom_ops.h"
#include "core/providers/cuda/shared_inc/cuda_call.h"
#include "core/providers/cuda/math/unary_elementwise_ops_impl.h"
#include "core/providers/cuda/gpu_data_transfer.h"
#include "core/session/allocator_adapters.h"
#include "cuda_runtime_api.h"
#include "core/common/gsl.h"
#include <unordered_map>
#include <utility>
#include <limits>
#include <map>
#include <memory>
#include <filesystem>
// TODO: find a better way to share this
#include "core/providers/cuda/cuda_stream_handle.h"

#ifdef _WIN32
#include <windows.h>
#define LIBTYPE HINSTANCE
#define OPENLIB(libname) LoadLibrary(libname)
#define LIBFUNC(lib, fn) GetProcAddress((lib), (fn))
#else
#include <dlfcn.h>
#define LIBTYPE void*
#define OPENLIB(libname) dlopen((libname), RTLD_LAZY)
#define LIBFUNC(lib, fn) dlsym((lib), (fn))
#endif

#define CUDA_RETURN_IF_ERROR(expr) ORT_RETURN_IF_ERROR(CUDA_CALL(expr))

using namespace ONNX_NAMESPACE;
using namespace ::onnxruntime::logging;
namespace {
// Check if cycle exists in the graph after partitioning
bool FindCycleHelper(size_t i, const std::list<size_t>* adjacency_map, bool visited[], bool* st, std::vector<size_t>& cycles) {
  if (!visited[i]) {
    visited[i] = true;
    st[i] = true;
    for (auto iter = adjacency_map[i].begin(); iter != adjacency_map[i].end(); ++iter) {
      if (!visited[*iter] && FindCycleHelper(*iter, adjacency_map, visited, st, cycles)) {
        cycles.push_back(*iter);
        return true;
      } else if (st[*iter]) {
        cycles.push_back(*iter);
        return true;
      }
    }
  }
  st[i] = false;
  return false;
}

bool SetDynamicRange(nvinfer1::INetworkDefinition& network, std::unordered_map<std::string, float>& dynamic_range_map) {
  // Set dynamic range for input tensors
  for (int i = 0; i < network.getNbInputs(); ++i) {
    const std::string tensor_name = network.getInput(i)->getName();
    auto dynamic_range_iter = dynamic_range_map.find(tensor_name);
    if (dynamic_range_iter != dynamic_range_map.end()) {
      if (!network.getInput(i)->setDynamicRange(-dynamic_range_iter->second, dynamic_range_iter->second)) {
        return false;
      }
    }
  }

  // Set dynamic range for activations and weights
  for (int i = 0; i < network.getNbLayers(); ++i) {
    auto trt_layer = network.getLayer(i);
    for (int j = 0, e = trt_layer->getNbOutputs(); j < e; ++j) {
      const std::string tensor_name = trt_layer->getOutput(j)->getName();
      auto dynamic_range_iter = dynamic_range_map.find(tensor_name);
      if (dynamic_range_iter != dynamic_range_map.end()) {
        if (!trt_layer->getOutput(j)->setDynamicRange(-dynamic_range_iter->second, dynamic_range_iter->second)) {
          return false;
        }
      } else if (trt_layer->getType() == nvinfer1::LayerType::kCONSTANT) {
        nvinfer1::IConstantLayer* const_layer = static_cast<nvinfer1::IConstantLayer*>(trt_layer);
        auto trt_weights = const_layer->getWeights();
        double max_weight = std::numeric_limits<double>::min();
        for (int64_t k = 0, end = trt_weights.count; k < end; ++k) {
          double weight{};
          switch (trt_weights.type) {
            case nvinfer1::DataType::kFLOAT:
              weight = static_cast<const float*>(trt_weights.values)[k];
              break;
            case nvinfer1::DataType::kBOOL:
              weight = static_cast<const bool*>(trt_weights.values)[k];
              break;
            case nvinfer1::DataType::kINT8:
              weight = static_cast<const int8_t*>(trt_weights.values)[k];
              break;
            case nvinfer1::DataType::kHALF:
              weight = static_cast<const uint16_t*>(trt_weights.values)[k];
              break;
            case nvinfer1::DataType::kINT32:
              weight = static_cast<const int32_t*>(trt_weights.values)[k];
              break;
            default:
              LOGS_DEFAULT(ERROR) << "Found unsupported datatype!";
              return false;
          }
          max_weight = std::max(max_weight, std::abs(weight));
        }
        if (!trt_layer->getOutput(j)->setDynamicRange(static_cast<float>(-max_weight), static_cast<float>(max_weight))) {
          return false;
        }
      }
    }
  }
  return true;
}

std::vector<std::string> SplitToStringVec(std::string const& s, char separator) {
  std::vector<std::string> splitted;

  for (size_t start = 0; start < s.length();) {
    size_t separatorIndex = s.find(separator, start);
    if (separatorIndex == std::string::npos) {
      separatorIndex = s.length();
    }
    splitted.emplace_back(s.substr(start, separatorIndex - start));
    start = separatorIndex + 1;
  }

  return splitted;
}

nvinfer1::TacticSources GetTacticSourceFromString(std::string& tactic_sting) {
  nvinfer1::TacticSources disabledTactics = 0;
  nvinfer1::TacticSources enabledTactics = 0;
  std::vector<std::string> tacticList = SplitToStringVec(tactic_sting, ',');
  for (auto& t : tacticList) {
    bool enable{false};
    if (t.front() == '+') {
      enable = true;
    } else if (t.front() != '-') {
      LOGS_DEFAULT(WARNING) << "[TensorRT EP] Tactic source must be prefixed with + or - skipping: " << t;
    }
    t.erase(0, 1);

    const auto toUpper = [](std::string& sourceName) {
      std::transform(
          sourceName.begin(), sourceName.end(), sourceName.begin(), [](char c) { return std::toupper(c); });
      return sourceName;
    };

    nvinfer1::TacticSource source{};
    t = toUpper(t);
    if (t == "CUBLAS") {
      source = nvinfer1::TacticSource::kCUBLAS;
    } else if (t == "CUBLASLT" || t == "CUBLAS_LT") {
      source = nvinfer1::TacticSource::kCUBLAS_LT;
    } else if (t == "CUDNN") {
      source = nvinfer1::TacticSource::kCUDNN;
    } else if (t == "EDGE_MASK_CONVOLUTIONS") {
      source = nvinfer1::TacticSource::kEDGE_MASK_CONVOLUTIONS;
    } else if (t == "JIT_CONVOLUTIONS") {
      source = nvinfer1::TacticSource::kJIT_CONVOLUTIONS;
    } else {
      LOGS_DEFAULT(WARNING) << "[TensorRT EP] Tactic source was not found with name: " << t;
    }

    uint32_t sourceBit = 1U << static_cast<uint32_t>(source);

    if (enable) {
      enabledTactics |= sourceBit;
    } else {
      disabledTactics |= sourceBit;
    }
  }
  return enabledTactics & ~disabledTactics;
}

inline std::vector<char> loadTimingCacheFile(const std::string inFileName) {
  std::ifstream iFile(inFileName, std::ios::in | std::ios::binary);
  if (!iFile) {
    LOGS_DEFAULT(WARNING) << "[TensorRT EP] Could not read timing cache from: " << inFileName
                          << ". A new timing cache will be generated and written.";
    return std::vector<char>();
  }
  iFile.seekg(0, std::ifstream::end);
  size_t fsize = iFile.tellg();
  iFile.seekg(0, std::ifstream::beg);
  std::vector<char> content(fsize);
  iFile.read(content.data(), fsize);
  iFile.close();
  return content;
}

inline void saveTimingCacheFile(const std::string outFileName, const nvinfer1::IHostMemory* blob) {
  std::ofstream oFile(outFileName, std::ios::out | std::ios::binary);
  if (!oFile) {
    LOGS_DEFAULT(WARNING) << "[TensorRT EP] Could not write timing cache to: " << outFileName;
    return;
  }
  oFile.write((char*)blob->data(), blob->size());
  oFile.close();
}
}  // namespace

namespace google {
namespace protobuf {
void ShutdownProtobufLibrary();
}
}  // namespace google

struct ShutdownProtobuf {
  ~ShutdownProtobuf() {
    ::google::protobuf::ShutdownProtobufLibrary();
  }
} g_protobuf;

namespace onnxruntime {

namespace cuda {
template <>
void Impl_Cast(
    cudaStream_t stream,
    const int64_t* input_data, int32_t* output_data,
    size_t count) {
  return g_host->cuda__Impl_Cast(static_cast<void*>(stream), input_data, output_data, count);
}

template <>
void Impl_Cast(
    cudaStream_t stream,
    const int32_t* input_data, int64_t* output_data,
    size_t count) {
  return g_host->cuda__Impl_Cast(static_cast<void*>(stream), input_data, output_data, count);
}

template <>
void Impl_Cast(
    cudaStream_t stream,
    const double* input_data, float* output_data,
    size_t count) {
  return g_host->cuda__Impl_Cast(static_cast<void*>(stream), input_data, output_data, count);
}

template <>
void Impl_Cast(
    cudaStream_t stream,
    const float* input_data, double* output_data,
    size_t count) {
  return g_host->cuda__Impl_Cast(static_cast<void*>(stream), input_data, output_data, count);
}
}  // namespace cuda

template <>
Status CudaCall<cudaError, false>(cudaError retCode, const char* exprString, const char* libName, cudaError successCode, const char* msg, const char* file, const int line) {
  return g_host->CudaCall_false(retCode, exprString, libName, successCode, msg, file, line);
}

template <>
void CudaCall<cudaError, true>(cudaError retCode, const char* exprString, const char* libName, cudaError successCode, const char* msg, const char* file, const int line) {
  return g_host->CudaCall_true(retCode, exprString, libName, successCode, msg, file, line);
}

template <>
Status CudaCall<cublasStatus_t, false>(cublasStatus_t retCode, const char* exprString, const char* libName, cublasStatus_t successCode, const char* msg, const char* file, const int line) {
  return g_host->CudaCall_false(retCode, exprString, libName, successCode, msg, file, line);
}

template <>
void CudaCall<cublasStatus_t, true>(cublasStatus_t retCode, const char* exprString, const char* libName, cublasStatus_t successCode, const char* msg, const char* file, const int line) {
  return g_host->CudaCall_true(retCode, exprString, libName, successCode, msg, file, line);
}

template <>
Status CudaCall<cudnnStatus_t, false>(cudnnStatus_t retCode, const char* exprString, const char* libName, cudnnStatus_t successCode, const char* msg, const char* file, const int line) {
  return g_host->CudaCall_false(retCode, exprString, libName, successCode, msg, file, line);
}

template <>
void CudaCall<cudnnStatus_t, true>(cudnnStatus_t retCode, const char* exprString, const char* libName, cudnnStatus_t successCode, const char* msg, const char* file, const int line) {
  return g_host->CudaCall_true(retCode, exprString, libName, successCode, msg, file, line);
}

class Memcpy final : public OpKernel {
 public:
  Memcpy(const OpKernelInfo& info) : OpKernel(info) {}

  Status Compute(OpKernelContext* ctx) const override {
    const auto* X = ctx->Input<Tensor>(0);
    ORT_ENFORCE(X != nullptr, "Memcpy: Input tensor is nullptr.");
    Tensor* Y = ctx->Output(0, X->Shape());
    ORT_ENFORCE(Y != nullptr, "Memcpy: Failed to allocate output tensor.");
    auto* gpu_data_transfer = Info().GetDataTransferManager().GetDataTransfer(X->Location().device, Y->Location().device);
    if (!gpu_data_transfer)
      return Status(common::ONNXRUNTIME, common::EP_FAIL, "gpu data transfer is missing in TRT EP.");
    if (!ctx->GetComputeStream())
      return Status(common::ONNXRUNTIME, common::EP_FAIL, "Compute Stream is missing in TRT MemCpy kernel's context.");
    return gpu_data_transfer->CopyTensorAsync(*X, *Y, *(ctx->GetComputeStream()));
  }
};

template <typename T>
KernelCreateInfo BuildKernelCreateInfo();

ONNX_OPERATOR_KERNEL_EX(
    MemcpyFromHost,
    kOnnxDomain,
    1,
    kTensorrtExecutionProvider,
    (*KernelDefBuilder::Create())
        .InputMemoryType(OrtMemTypeCPUInput, 0)
        .TypeConstraint("T", DataTypeImpl::AllFixedSizeTensorTypes()),
    Memcpy);

ONNX_OPERATOR_KERNEL_EX(
    MemcpyToHost,
    kOnnxDomain,
    1,
    kTensorrtExecutionProvider,
    (*KernelDefBuilder::Create())
        .OutputMemoryType(OrtMemTypeCPUOutput, 0)
        .TypeConstraint("T", DataTypeImpl::AllFixedSizeTensorTypes()),
    Memcpy);

class ONNX_OPERATOR_KERNEL_CLASS_NAME(kTensorrtExecutionProvider, kOnnxDomain, 1, MemcpyFromHost);
class ONNX_OPERATOR_KERNEL_CLASS_NAME(kTensorrtExecutionProvider, kOnnxDomain, 1, MemcpyToHost);

static std::shared_ptr<KernelRegistry> s_kernel_registry;

void InitializeRegistry() {
  s_kernel_registry = KernelRegistry::Create();

  static const BuildKernelCreateInfoFn function_table[] = {
      BuildKernelCreateInfo<ONNX_OPERATOR_KERNEL_CLASS_NAME(kTensorrtExecutionProvider, kOnnxDomain, 1, MemcpyFromHost)>,
      BuildKernelCreateInfo<ONNX_OPERATOR_KERNEL_CLASS_NAME(kTensorrtExecutionProvider, kOnnxDomain, 1, MemcpyToHost)>,
  };

  for (auto& function_table_entry : function_table) {
    ORT_THROW_IF_ERROR(s_kernel_registry->Register(function_table_entry()));
  }
}

void DeleteRegistry() {
  s_kernel_registry.reset();
}

std::shared_ptr<KernelRegistry> TensorrtExecutionProvider::GetKernelRegistry() const {
  return s_kernel_registry;
}

// Per TensorRT documentation, logger needs to be a singleton.
TensorrtLogger& GetTensorrtLogger() {
  static TensorrtLogger trt_logger(nvinfer1::ILogger::Severity::kWARNING);
  return trt_logger;
}

std::unique_lock<OrtMutex> TensorrtExecutionProvider::GetApiLock() const {
  static OrtMutex singleton;
  return std::unique_lock<OrtMutex>(singleton);
}

Status GetShapeOfShapeTensor(Ort::ConstValue& input_tensor,
                             std::vector<int32_t>& shape_values,
                             nvinfer1::ICudaEngine* trt_engine,
                             int binding_index,
                             cudaStream_t stream) {
  auto tensor_info = input_tensor.GetTensorTypeAndShapeInfo();
  const auto tensor_shapes = tensor_info.GetShape();
  const auto tensor_type = tensor_info.GetElementType();
  nvinfer1::Dims dims = trt_engine->getBindingDimensions(static_cast<int>(binding_index));
  int nb_dims = dims.nbDims;
  int shape_size = nb_dims == 0 ? 1 : static_cast<int>(tensor_shapes[0]);  // The shape of the "shape tensor" is either zero dimension (scalar) or 1-dimension
  shape_values.resize(shape_size, 1);

  switch (tensor_type) {
    case ONNX_TENSOR_ELEMENT_DATA_TYPE_INT32: {
      auto input = std::make_unique<int32_t[]>(shape_size);
      CUDA_RETURN_IF_ERROR(cudaMemcpyAsync(input.get(), input_tensor.GetTensorData<int32_t>(), shape_size * sizeof(int32_t), cudaMemcpyDeviceToHost, stream));
      CUDA_RETURN_IF_ERROR(cudaStreamSynchronize(stream));
      for (int j = 0; j < shape_size; ++j) {
        shape_values[j] = input[j];
      }
      break;
    }
    case ONNX_TENSOR_ELEMENT_DATA_TYPE_INT64: {
      auto input = std::make_unique<int64_t[]>(shape_size);
      CUDA_RETURN_IF_ERROR(cudaMemcpyAsync(input.get(), input_tensor.GetTensorData<int64_t>(), shape_size * sizeof(int64_t), cudaMemcpyDeviceToHost, stream));
      CUDA_RETURN_IF_ERROR(cudaStreamSynchronize(stream));
      for (int j = 0; j < shape_size; ++j) {
        shape_values[j] = static_cast<int32_t>(input[j]);
      }
      break;
    }
    default: {
      return ORT_MAKE_STATUS(ONNXRUNTIME, EP_FAIL,
                             "TensorRT shape tensor data type: " + std::to_string(tensor_type) + " not supported.");
    }
  }
  return Status::OK();
}

/*
 * Get the shape of "shape tensor" input
 */
Status GetShapeOfShapeTensor(Ort::ConstValue& input_tensor,
                             std::vector<int32_t>& shape_values,
                             nvinfer1::ICudaEngine* trt_engine,
                             const char* input_name,
                             cudaStream_t stream) {
  auto tensor_info = input_tensor.GetTensorTypeAndShapeInfo();
  const auto tensor_shapes = tensor_info.GetShape();
  const auto tensor_type = tensor_info.GetElementType();
  nvinfer1::Dims dims = trt_engine->getTensorShape(input_name);
  int nb_dims = dims.nbDims;
  int shape_size = nb_dims == 0 ? 1 : static_cast<int>(tensor_shapes[0]);  // The shape of the "shape tensor" is either zero dimension (scalar) or 1-dimension
  shape_values.resize(shape_size, 1);

  switch (tensor_type) {
    case ONNX_TENSOR_ELEMENT_DATA_TYPE_INT32: {
      auto input = std::make_unique<int32_t[]>(shape_size);
      CUDA_RETURN_IF_ERROR(cudaMemcpyAsync(input.get(), input_tensor.GetTensorData<int32_t>(), shape_size * sizeof(int32_t), cudaMemcpyDeviceToHost, stream));
      CUDA_RETURN_IF_ERROR(cudaStreamSynchronize(stream));
      for (int j = 0; j < shape_size; ++j) {
        shape_values[j] = input[j];
      }
      break;
    }
    case ONNX_TENSOR_ELEMENT_DATA_TYPE_INT64: {
      auto input = std::make_unique<int64_t[]>(shape_size);
      CUDA_RETURN_IF_ERROR(cudaMemcpyAsync(input.get(), input_tensor.GetTensorData<int64_t>(), shape_size * sizeof(int64_t), cudaMemcpyDeviceToHost, stream));
      CUDA_RETURN_IF_ERROR(cudaStreamSynchronize(stream));
      for (int j = 0; j < shape_size; ++j) {
        shape_values[j] = static_cast<int32_t>(input[j]);
      }
      break;
    }
    default: {
      return ORT_MAKE_STATUS(ONNXRUNTIME, EP_FAIL,
                             "TensorRT shape tensor data type: " + std::to_string(tensor_type) + " not supported.");
    }
  }
  return Status::OK();
}

/*
 * Apply TensorRT optimization profile shapes from provider options.
 *
 * This function supports single/multiple profile(s).
 * (Note: An optimization profile describes a range of dimensions for each network input)
 *
 */
bool ApplyProfileShapesFromProviderOptions(std::vector<nvinfer1::IOptimizationProfile*>& trt_profiles,
                                           nvinfer1::ITensor* input,
                                           std::unordered_map<std::string, std::vector<std::vector<int64_t>>>& profile_min_shapes,
                                           std::unordered_map<std::string, std::vector<std::vector<int64_t>>>& profile_max_shapes,
                                           std::unordered_map<std::string, std::vector<std::vector<int64_t>>>& profile_opt_shapes,
                                           ShapeRangesMap& input_explicit_shape_ranges) {
  if (trt_profiles.size() == 0) {
    LOGS_DEFAULT(WARNING) << "[TensorRT EP] Number of optimization profiles should be greater than 0, but it's 0.";
    return false;
  }

  const std::string& input_name = input->getName();
  if (profile_min_shapes.find(input_name) == profile_min_shapes.end()) {
    return false;
  }

  if (input_explicit_shape_ranges.find(input_name) == input_explicit_shape_ranges.end()) {
    std::unordered_map<size_t, std::vector<std::vector<int64_t>>> inner_map;
    input_explicit_shape_ranges[input_name] = inner_map;
  }

  LOGS_DEFAULT(VERBOSE) << "[TensorRT EP] Begin to apply profile shapes ...";
  LOGS_DEFAULT(VERBOSE) << "[TensorRT EP] Input tensor name is '" << input_name << "', number of profiles found is " << trt_profiles.size();

  for (size_t i = 0; i < trt_profiles.size(); i++) {
    nvinfer1::Dims dims = input->getDimensions();
    int nb_dims = dims.nbDims;

    auto trt_profile = trt_profiles[i];

    // Shape tensor
    if (input->isShapeTensor()) {
      int shape_size = nb_dims == 0 ? 1 : static_cast<int>(profile_min_shapes[input_name][i].size());
      std::vector<int32_t> shapes_min(shape_size), shapes_opt(shape_size), shapes_max(shape_size);

      LOGS_DEFAULT(VERBOSE) << "[TensorRT EP] shape size of this shape tensor is " << shape_size;

      for (int j = 0; j < shape_size; j++) {
        auto min_value = profile_min_shapes[input_name][i][j];
        auto max_value = profile_max_shapes[input_name][i][j];
        auto opt_value = profile_opt_shapes[input_name][i][j];
        shapes_min[j] = static_cast<int32_t>(min_value);
        shapes_max[j] = static_cast<int32_t>(max_value);
        shapes_opt[j] = static_cast<int32_t>(opt_value);
        LOGS_DEFAULT(VERBOSE) << "[TensorRT EP] shapes_min.d[" << j << "] is " << shapes_min[j];
        LOGS_DEFAULT(VERBOSE) << "[TensorRT EP] shapes_max.d[" << j << "] is " << shapes_max[j];
        LOGS_DEFAULT(VERBOSE) << "[TensorRT EP] shapes_opt.d[" << j << "] is " << shapes_opt[j];

        if (input_explicit_shape_ranges[input_name].find(j) == input_explicit_shape_ranges[input_name].end()) {
          std::vector<std::vector<int64_t>> profile_vector(trt_profiles.size());
          input_explicit_shape_ranges[input_name][j] = profile_vector;
        }
        input_explicit_shape_ranges[input_name][static_cast<int64_t>(j)][i].push_back(min_value);
        input_explicit_shape_ranges[input_name][static_cast<int64_t>(j)][i].push_back(max_value);
        input_explicit_shape_ranges[input_name][static_cast<int64_t>(j)][i].push_back(opt_value);
      }

      trt_profile->setShapeValues(input_name.c_str(), nvinfer1::OptProfileSelector::kMIN, &shapes_min[0], shape_size);
      trt_profile->setShapeValues(input_name.c_str(), nvinfer1::OptProfileSelector::kMAX, &shapes_max[0], shape_size);
      trt_profile->setShapeValues(input_name.c_str(), nvinfer1::OptProfileSelector::kOPT, &shapes_opt[0], shape_size);
    }
    // Execution tensor
    else {
      nvinfer1::Dims dims_min, dims_opt, dims_max;
      dims_min.nbDims = nb_dims;
      dims_max.nbDims = nb_dims;
      dims_opt.nbDims = nb_dims;

      LOGS_DEFAULT(VERBOSE) << "[TensorRT EP] number of dimension of this execution tensor is " << nb_dims;

      for (int j = 0; j < nb_dims; j++) {
        if (dims.d[j] == -1) {
          auto min_value = profile_min_shapes[input_name][i][j];
          auto max_value = profile_max_shapes[input_name][i][j];
          auto opt_value = profile_opt_shapes[input_name][i][j];
          dims_min.d[j] = static_cast<int32_t>(min_value);
          dims_max.d[j] = static_cast<int32_t>(max_value);
          dims_opt.d[j] = static_cast<int32_t>(opt_value);
          LOGS_DEFAULT(VERBOSE) << "[TensorRT EP] dims_min.d[" << j << "] is " << dims_min.d[j];
          LOGS_DEFAULT(VERBOSE) << "[TensorRT EP] dims_max.d[" << j << "] is " << dims_max.d[j];
          LOGS_DEFAULT(VERBOSE) << "[TensorRT EP] dims_opt.d[" << j << "] is " << dims_opt.d[j];

          if (input_explicit_shape_ranges[input_name].find(j) == input_explicit_shape_ranges[input_name].end()) {
            std::vector<std::vector<int64_t>> profile_vector(trt_profiles.size());
            input_explicit_shape_ranges[input_name][j] = profile_vector;
          }
          input_explicit_shape_ranges[input_name][static_cast<int64_t>(j)][i].push_back(min_value);
          input_explicit_shape_ranges[input_name][static_cast<int64_t>(j)][i].push_back(max_value);
          input_explicit_shape_ranges[input_name][static_cast<int64_t>(j)][i].push_back(opt_value);
        } else {
          dims_min.d[j] = dims.d[j];
          dims_max.d[j] = dims.d[j];
          dims_opt.d[j] = dims.d[j];
        }
      }

      trt_profile->setDimensions(input_name.c_str(), nvinfer1::OptProfileSelector::kMIN, dims_min);
      trt_profile->setDimensions(input_name.c_str(), nvinfer1::OptProfileSelector::kMAX, dims_max);
      trt_profile->setDimensions(input_name.c_str(), nvinfer1::OptProfileSelector::kOPT, dims_opt);
    }
  }
  return true;
}

/*
 * Apply TensorRT optimization profile shapes from input tensor value.
 *
 * This function supports single/multiple profile(s).
 * (Note: An optimization profile describes a range of dimensions for each network input)
 *
 */
Status ApplyProfileShapesFromInputTensorValue(std::vector<nvinfer1::IOptimizationProfile*>& trt_profiles,
                                              Ort::KernelContext ctx,
                                              nvinfer1::ITensor* input,
                                              ShapeRangesMap& shape_ranges,
                                              const std::unordered_map<std::string, size_t>& input_indexes,
                                              std::unordered_map<std::string, std::vector<int32_t>>& tensor_shape_values,
                                              cudaStream_t stream,
                                              bool* engine_update) {
  for (size_t i = 0; i < trt_profiles.size(); i++) {
    const std::string& input_name = input->getName();
    nvinfer1::Dims dims = input->getDimensions();
    int nb_dims = dims.nbDims;

    size_t input_index = 0;
    const auto& iter = input_indexes.find(input_name);
    if (iter != input_indexes.end()) {
      input_index = iter->second;
    }

    auto input_tensor = ctx.GetInput(input_index);
    auto tensor_info = input_tensor.GetTensorTypeAndShapeInfo();
    const auto tensor_shapes = tensor_info.GetShape();
    auto& shape_ranges_per_input = shape_ranges[input_name];

    auto trt_profile = trt_profiles[i];

    // If there are multiple profiles, for second and rest of profiles, simply copy the min/max/opt profile values from the first profile.
    // Following "if statement" won't be executed since TRT EP currently only allows single profile for non-explicit profiles case.
    if (i > 0) {
      if (input->isShapeTensor()) {
        // shape tensor
        int shape_size = nb_dims == 0 ? 1 : static_cast<int>(tensor_shapes[0]);
        std::vector<int32_t> shapes_min(shape_size), shapes_opt(shape_size), shapes_max(shape_size);
        for (int j = 0; j < shape_size; j++) {
          shapes_min[j] = *(trt_profiles[0]->getShapeValues(input_name.c_str(), nvinfer1::OptProfileSelector::kMIN));
          shapes_max[j] = *(trt_profiles[0]->getShapeValues(input_name.c_str(), nvinfer1::OptProfileSelector::kMAX));
          shapes_opt[j] = *(trt_profiles[0]->getShapeValues(input_name.c_str(), nvinfer1::OptProfileSelector::kOPT));
        }
        trt_profile->setShapeValues(input_name.c_str(), nvinfer1::OptProfileSelector::kMIN, &shapes_min[0], shape_size);
        trt_profile->setShapeValues(input_name.c_str(), nvinfer1::OptProfileSelector::kMAX, &shapes_max[0], shape_size);
        trt_profile->setShapeValues(input_name.c_str(), nvinfer1::OptProfileSelector::kOPT, &shapes_opt[0], shape_size);
      } else {
        // execution tensor
        nvinfer1::Dims dims_min, dims_opt, dims_max;
        dims_min = trt_profiles[0]->getDimensions(input_name.c_str(), nvinfer1::OptProfileSelector::kMIN);
        dims_max = trt_profiles[0]->getDimensions(input_name.c_str(), nvinfer1::OptProfileSelector::kMAX);
        dims_opt = trt_profiles[0]->getDimensions(input_name.c_str(), nvinfer1::OptProfileSelector::kOPT);
        trt_profile->setDimensions(input_name.c_str(), nvinfer1::OptProfileSelector::kMIN, dims_min);
        trt_profile->setDimensions(input_name.c_str(), nvinfer1::OptProfileSelector::kMAX, dims_max);
        trt_profile->setDimensions(input_name.c_str(), nvinfer1::OptProfileSelector::kOPT, dims_opt);
      }
      continue;
    }

    // Create shape profile
    if (input->isShapeTensor()) {
      // Get shape values for shape tensor input
      const auto tensor_type = tensor_info.GetElementType();
      int shape_size = nb_dims == 0 ? 1 : static_cast<int>(tensor_shapes[0]);  // The shape of the "shape tensor" is either zero dimension (scalar) or 1-dimension
      tensor_shape_values[input_name].resize(shape_size);
      switch (tensor_type) {
        case ONNX_TENSOR_ELEMENT_DATA_TYPE_INT32: {
          auto input = std::make_unique<int32_t[]>(shape_size);
          CUDA_RETURN_IF_ERROR(cudaMemcpyAsync(input.get(), input_tensor.GetTensorData<int32_t>(), shape_size * sizeof(int32_t), cudaMemcpyDeviceToHost, stream));
          CUDA_RETURN_IF_ERROR(cudaStreamSynchronize(stream));
          for (int j = 0; j < shape_size; ++j) {
            tensor_shape_values[input_name][j] = input[j];
          }
          break;
        }
        case ONNX_TENSOR_ELEMENT_DATA_TYPE_INT64: {
          auto input = std::make_unique<int64_t[]>(shape_size);
          CUDA_RETURN_IF_ERROR(cudaMemcpyAsync(input.get(), input_tensor.GetTensorData<int64_t>(), shape_size * sizeof(int64_t), cudaMemcpyDeviceToHost, stream));
          CUDA_RETURN_IF_ERROR(cudaStreamSynchronize(stream));
          for (int j = 0; j < shape_size; ++j) {
            tensor_shape_values[input_name][j] = static_cast<int32_t>(input[j]);
          }
          break;
        }
        default: {
          return ORT_MAKE_STATUS(ONNXRUNTIME, EP_FAIL,
                                 "TensorRT shape tensor data type: " + std::to_string(tensor_type) + " not supported.");
        }
      }

      // Update shape ranges
      std::vector<int32_t> shapes_min(shape_size), shapes_opt(shape_size), shapes_max(shape_size);
      int shape_range_size = static_cast<int>(shape_ranges_per_input.size());
      if (shape_size == shape_range_size) {
        // If shape size matches, check/update shape range
        for (int j = 0; j < shape_size; ++j) {
          auto& shape_range = shape_ranges_per_input[j][0];  // only has one profile
          shapes_min[j] = static_cast<int32_t>(shape_range[0]);
          shapes_max[j] = static_cast<int32_t>(shape_range[1]);
          shapes_opt[j] = static_cast<int32_t>(shape_range[2]);

          const auto& tensor_shape_value = tensor_shape_values[input_name][j];
          // Update shape range lower bound
          if (tensor_shape_value < shape_range[0]) {
            shape_range[0] = tensor_shape_value;
            shapes_min[j] = tensor_shape_value;
            *engine_update = true;
          }
          // Update shape range upper bound
          if (tensor_shape_value > shape_range[1]) {
            shape_range[1] = tensor_shape_value;
            shape_range[2] = tensor_shape_value;
            shapes_max[j] = tensor_shape_value;
            shapes_opt[j] = tensor_shape_value;
            *engine_update = true;
          }
        }
      } else {
        // If shape size doesn't match, initialize shape_range with the new shape value
        shape_ranges_per_input.clear();
        for (int j = 0; j < shape_size; ++j) {
          const auto& tensor_shape_value = tensor_shape_values[input_name][j];
          std::vector<std::vector<int64_t>> profile_vector;
          std::vector<int64_t> shape_vector{tensor_shape_value, tensor_shape_value, tensor_shape_value};
          profile_vector.push_back(shape_vector);  // only one profile needed
          shape_ranges_per_input[j] = profile_vector;
          shapes_min[j] = tensor_shape_value;
          shapes_opt[j] = tensor_shape_value;
          shapes_max[j] = tensor_shape_value;
        }
        *engine_update = true;
      }

      trt_profile->setShapeValues(input_name.c_str(), nvinfer1::OptProfileSelector::kMIN, &shapes_min[0], shape_size);
      trt_profile->setShapeValues(input_name.c_str(), nvinfer1::OptProfileSelector::kMAX, &shapes_max[0], shape_size);
      trt_profile->setShapeValues(input_name.c_str(), nvinfer1::OptProfileSelector::kOPT, &shapes_opt[0], shape_size);
    } else {  // Execution tensor
      nvinfer1::Dims dims_min(dims), dims_opt(dims), dims_max(dims);
      for (int j = 0, end = nb_dims; j < end; ++j) {
        const auto& tensor_shape = tensor_shapes[j];
        if (shape_ranges_per_input.find(j) != shape_ranges_per_input.end()) {
          auto& shape_range = shape_ranges_per_input[j][0];  // only has one profile
          dims_min.d[j] = static_cast<int32_t>(shape_range[0]);
          dims_max.d[j] = static_cast<int32_t>(shape_range[1]);
          dims_opt.d[j] = static_cast<int32_t>(shape_range[2]);

          // Update minimum dimension
          if (tensor_shape < shape_range[0]) {
            shape_range[0] = tensor_shape;
            dims_min.d[j] = static_cast<int32_t>(tensor_shape);
            *engine_update = true;
          }
          // Update maximum dimension
          if (tensor_shape > shape_range[1]) {
            shape_range[1] = tensor_shape;
            shape_range[2] = tensor_shape;
            dims_max.d[j] = static_cast<int32_t>(tensor_shape);
            dims_opt.d[j] = static_cast<int32_t>(tensor_shape);
            *engine_update = true;
          }
        }
      }

      trt_profile->setDimensions(input_name.c_str(), nvinfer1::OptProfileSelector::kMIN, dims_min);
      trt_profile->setDimensions(input_name.c_str(), nvinfer1::OptProfileSelector::kMAX, dims_max);
      trt_profile->setDimensions(input_name.c_str(), nvinfer1::OptProfileSelector::kOPT, dims_opt);
    }
  }
  return Status::OK();
}

/*
 * Set TensorRT execution context input.
 *
 * There are two types of input tensor: (1) shape tensor and (2) execution tensor.
 * The input buffer binding needs to be handled differently.
 *
 */
Status BindContextInput(Ort::KernelContext& ctx,
                        nvinfer1::ICudaEngine* trt_engine,
                        nvinfer1::IExecutionContext* trt_context,
                        const char* input_name,
                        size_t input_index,
                        std::vector<int32_t>& shape_values,  // only for "shape tensor"
                        std::vector<IAllocatorUniquePtr<void>>& scratch_buffers,
                        OrtAllocator* alloc,
                        cudaStream_t stream) {
  auto input_tensor = ctx.GetInput(input_index);
  auto tensor_info = input_tensor.GetTensorTypeAndShapeInfo();
  const auto tensor_shapes = tensor_info.GetShape();
  const auto tensor_type = tensor_info.GetElementType();

  if (trt_engine->isShapeInferenceIO(input_name)) {
    // Get the shape value of "shape tensor"
    if (shape_values.empty()) {
      auto status = GetShapeOfShapeTensor(input_tensor, shape_values, trt_engine, input_name, stream);
      if (status != Status::OK()) {
        return ORT_MAKE_STATUS(ONNXRUNTIME, EP_FAIL, status.ErrorMessage());
      }
    }

    // Bind "shape tensor" input buffer
    if (!trt_context->setTensorAddress(input_name, &shape_values[0])) {
      std::string error_input_name = input_name;
      ORT_THROW_IF_ERROR(ORT_MAKE_STATUS(ONNXRUNTIME, EP_FAIL,
                                         "TensorRT EP failed to call nvinfer1::IExecutionContext::setTensorAddress() for shape input '" + error_input_name + "'"));
    }
  } else {
    // Set shape for input tensor which is execution tensor
    nvinfer1::Dims dims = trt_context->getTensorShape(input_name);
    int nb_dims = dims.nbDims;
    for (int j = 0, end = nb_dims; j < end; ++j) {
      dims.d[j] = static_cast<int32_t>(tensor_shapes[j]);
    }
    if (!trt_context->setInputShape(input_name, dims)) {
      std::string error_input_name = input_name;
      ORT_THROW_IF_ERROR(ORT_MAKE_STATUS(ONNXRUNTIME, EP_FAIL,
                                         "TensorRT EP failed to call nvinfer1::IExecutionContext::setInputShape() for input '" + error_input_name + "'"));
    }
    // Bind "execution tensor" input buffers
    void* data = nullptr;
    switch (tensor_type) {
      case ONNX_TENSOR_ELEMENT_DATA_TYPE_FLOAT: {
        auto input_tensor_ptr = input_tensor.GetTensorData<float>();
        if (input_tensor_ptr == nullptr) {
          scratch_buffers.push_back(IAllocator::MakeUniquePtrFromOrtAllocator<void>(alloc, sizeof(float)));
          data = scratch_buffers.back().get();
        } else {
          data = const_cast<float*>(input_tensor_ptr);
        }
        break;
      }
      case ONNX_TENSOR_ELEMENT_DATA_TYPE_FLOAT16: {
        auto input_tensor_ptr = input_tensor.GetTensorData<uint16_t>();
        if (input_tensor_ptr == nullptr) {
          scratch_buffers.push_back(IAllocator::MakeUniquePtrFromOrtAllocator<void>(alloc, sizeof(uint16_t)));
          data = scratch_buffers.back().get();
        } else {
          data = const_cast<uint16_t*>(input_tensor_ptr);
        }
        break;
      }
      case ONNX_TENSOR_ELEMENT_DATA_TYPE_BOOL: {
        auto input_tensor_ptr = input_tensor.GetTensorData<bool>();
        if (input_tensor_ptr == nullptr) {
          scratch_buffers.push_back(IAllocator::MakeUniquePtrFromOrtAllocator<void>(alloc, sizeof(bool)));
          data = scratch_buffers.back().get();
        } else {
          data = const_cast<bool*>(input_tensor_ptr);
        }
        break;
      }
      case ONNX_TENSOR_ELEMENT_DATA_TYPE_INT8: {
        auto input_tensor_ptr = input_tensor.GetTensorData<int8_t>();
        if (input_tensor_ptr == nullptr) {
          scratch_buffers.push_back(IAllocator::MakeUniquePtrFromOrtAllocator<void>(alloc, sizeof(int8_t)));
          data = scratch_buffers.back().get();
        } else {
          data = const_cast<int8_t*>(input_tensor_ptr);
        }
        break;
      }
      case ONNX_TENSOR_ELEMENT_DATA_TYPE_UINT8: {
        auto input_tensor_ptr = input_tensor.GetTensorData<uint8_t>();
        if (input_tensor_ptr == nullptr) {
          scratch_buffers.push_back(IAllocator::MakeUniquePtrFromOrtAllocator<void>(alloc, sizeof(uint8_t)));
          data = scratch_buffers.back().get();
        } else {
          data = const_cast<uint8_t*>(input_tensor_ptr);
        }
        break;
      }
      case ONNX_TENSOR_ELEMENT_DATA_TYPE_INT32: {
        auto input_tensor_ptr = input_tensor.GetTensorData<int32_t>();
        if (input_tensor_ptr == nullptr) {
          scratch_buffers.push_back(IAllocator::MakeUniquePtrFromOrtAllocator<void>(alloc, sizeof(int32_t)));
          data = scratch_buffers.back().get();
        } else {
          data = const_cast<int32_t*>(input_tensor_ptr);
        }
        break;
      }
      case ONNX_TENSOR_ELEMENT_DATA_TYPE_INT64: {
        // Cast INT64 input to INT32 because TensorRT doesn't fully support INT64
        auto input_tensor_ptr = input_tensor.GetTensorData<int64_t>();
        if (input_tensor_ptr == nullptr) {
          scratch_buffers.push_back(IAllocator::MakeUniquePtrFromOrtAllocator<void>(alloc, sizeof(int32_t)));
          data = scratch_buffers.back().get();
        } else {
          SafeInt<int> input_dim_size = 1;
          for (int j = 0, end = nb_dims; j < end; ++j) {
            if (tensor_shapes[j] == 0) {
              input_dim_size = 1;
              break;
            } else {
              input_dim_size *= tensor_shapes[j];
            }
          }
          scratch_buffers.push_back(IAllocator::MakeUniquePtrFromOrtAllocator<void>(alloc, input_dim_size * sizeof(int32_t)));
          data = scratch_buffers.back().get();
          cuda::Impl_Cast<int64_t, int32_t>(stream, input_tensor_ptr, reinterpret_cast<int32_t*>(data), input_dim_size);
        }
        break;
      }
      case ONNX_TENSOR_ELEMENT_DATA_TYPE_DOUBLE: {
        // Cast DOUBLE input to FLOAT because TensorRT doesn't fully support INT64
        auto input_tensor_ptr = input_tensor.GetTensorData<double>();
        if (input_tensor_ptr == nullptr) {
          scratch_buffers.push_back(IAllocator::MakeUniquePtrFromOrtAllocator<void>(alloc, sizeof(float)));
          data = scratch_buffers.back().get();
        } else {
          SafeInt<int> input_dim_size = 1;
          for (int j = 0, end = nb_dims; j < end; ++j) {
            if (tensor_shapes[j] == 0) {
              input_dim_size = 1;
              break;
            } else {
              input_dim_size *= tensor_shapes[j];
            }
          }
          scratch_buffers.push_back(IAllocator::MakeUniquePtrFromOrtAllocator<void>(alloc, input_dim_size * sizeof(float)));
          data = scratch_buffers.back().get();
          cuda::Impl_Cast<double, float>(stream, input_tensor_ptr, reinterpret_cast<float*>(data), input_dim_size);
        }
        break;
      }
      default: {
        return ORT_MAKE_STATUS(ONNXRUNTIME, EP_FAIL,
                               "TensorRT EP input onnx tensor data type: " + std::to_string(tensor_type) + " not supported.");
      }
    }
    trt_context->setTensorAddress(input_name, data);
  }

  return Status::OK();
}

/*
 * Set TensorRT execution context output.
 *
 * Please note that the "data-depedent shape" output needs corresponding allocator provided.
 *
 *
 * param ctx - ORT kernel context
 * param trt_context - A pointer to TensorRT Execution context object
 * param output_name - Output tensor name
 * param output_index - The index of the output to the ORT kernel context
 * param output_type - Data type of the output
 * param i - Output iteration index
 * param output_tensors - Output iteration index to output's ORT value
 * param output_dim_sizes - Output iteration index to the multiplocation of its shape's dimensions
 * param dds_output_set - DDS output set
 * param dds_output_allocator_map - DDS output to its allocator
 * param scratch_buffer - The allocation buffer created by TRT EP
 * param allocator - ORT allocator
 * param buffers - It holds all the output values which are binding to TRT's execution context
 *
 */
Status BindContextOutput(Ort::KernelContext& ctx,
                         nvinfer1::IExecutionContext* trt_context,
                         const char* output_name,
                         size_t output_index,
                         size_t output_type,
                         size_t i,
                         std::unordered_map<size_t, Ort::UnownedValue>& output_tensors,
                         std::unordered_map<size_t, int>& output_dim_sizes,
                         std::unordered_set<char const*>& dds_output_set,
                         std::unordered_map<char const*, OutputAllocator*>& dds_output_allocator_map,
                         std::vector<IAllocatorUniquePtr<void>>& scratch_buffers,
                         OrtAllocator* alloc,
                         std::unordered_map<char const*, void*>& buffers) {
  // Get output shape
  nvinfer1::Dims dims = trt_context->getTensorShape(output_name);
  int nb_dims = dims.nbDims;
  bool is_dds_output = false;
  std::vector<int64_t> output_shapes(nb_dims);
  for (int j = 0, end = nb_dims; j < end; ++j) {
    // data-dependent shape
    if (dims.d[j] == -1) {
      is_dds_output = true;
      dds_output_set.emplace(output_name);
      break;
    }
    output_shapes[j] = dims.d[j];
  }

  // If the output tensor has data-dependent shape, TRT EP will provide an IOutputAllocator for enqueueV3 to dynamically allocate memory buffer.
  // Once enqueueV3 returns, TRT EP will then bind the output allocation to ORT kernel context output.
  // (Please note that we take strategy A mentioned in https://docs.nvidia.com/deeplearning/tensorrt/developer-guide/index.html#dynamic-shaped-output,
  //  which we defer allocation until the size is known and don't call IExecution::setTensorAddress)
  //
  // Otherwise, if the shape of the output tensor is known prioir to the runtime, ORT will pre-allocate memory buffer for the output tensor for enqueueV3.
  if (is_dds_output) {
    if (dds_output_allocator_map.find(output_name) == dds_output_allocator_map.end()) {
      auto allocator = new OutputAllocator(alloc);
      trt_context->setOutputAllocator(output_name, allocator);
      dds_output_allocator_map[output_name] = allocator;
    }
  } else {
    output_tensors[i] = ctx.GetOutput(output_index, output_shapes);
    auto& output_tensor = output_tensors[i];
    switch (output_type) {
      case ONNX_TENSOR_ELEMENT_DATA_TYPE_FLOAT: {
        auto output_tensor_ptr = output_tensor.GetTensorMutableData<float>();
        if (output_tensor_ptr == nullptr) {
          scratch_buffers.push_back(IAllocator::MakeUniquePtrFromOrtAllocator<void>(alloc, sizeof(float)));
          buffers[output_name] = scratch_buffers.back().get();
        } else {
          buffers[output_name] = output_tensor_ptr;
        }
        break;
      }
      case ONNX_TENSOR_ELEMENT_DATA_TYPE_FLOAT16: {
        auto output_tensor_ptr = output_tensor.GetTensorMutableData<uint16_t>();
        if (output_tensor_ptr == nullptr) {
          scratch_buffers.push_back(IAllocator::MakeUniquePtrFromOrtAllocator<void>(alloc, sizeof(uint16_t)));
          buffers[output_name] = scratch_buffers.back().get();
        } else {
          buffers[output_name] = output_tensor_ptr;
        }
        break;
      }
      case ONNX_TENSOR_ELEMENT_DATA_TYPE_BOOL: {
        auto output_tensor_ptr = output_tensor.GetTensorMutableData<bool>();
        if (output_tensor_ptr == nullptr) {
          scratch_buffers.push_back(IAllocator::MakeUniquePtrFromOrtAllocator<void>(alloc, sizeof(bool)));
          buffers[output_name] = scratch_buffers.back().get();
        } else {
          buffers[output_name] = output_tensor_ptr;
        }
        break;
      }
      case ONNX_TENSOR_ELEMENT_DATA_TYPE_INT8: {
        auto output_tensor_ptr = output_tensor.GetTensorMutableData<int8_t>();
        if (output_tensor_ptr == nullptr) {
          scratch_buffers.push_back(IAllocator::MakeUniquePtrFromOrtAllocator<void>(alloc, sizeof(int8_t)));
          buffers[output_name] = scratch_buffers.back().get();
        } else {
          buffers[output_name] = output_tensor_ptr;
        }
        break;
      }
      case ONNX_TENSOR_ELEMENT_DATA_TYPE_UINT8: {
        auto output_tensor_ptr = output_tensor.GetTensorMutableData<uint8_t>();
        if (output_tensor_ptr == nullptr) {
          scratch_buffers.push_back(IAllocator::MakeUniquePtrFromOrtAllocator<void>(alloc, sizeof(uint8_t)));
          buffers[output_name] = scratch_buffers.back().get();
        } else {
          buffers[output_name] = output_tensor_ptr;
        }
        break;
      }
      case ONNX_TENSOR_ELEMENT_DATA_TYPE_INT32: {
        auto output_tensor_ptr = output_tensor.GetTensorMutableData<int32_t>();
        if (output_tensor_ptr == nullptr) {
          scratch_buffers.push_back(IAllocator::MakeUniquePtrFromOrtAllocator<void>(alloc, sizeof(int32_t)));
          buffers[output_name] = scratch_buffers.back().get();
        } else {
          buffers[output_name] = output_tensor_ptr;
        }
        break;
      }
      case ONNX_TENSOR_ELEMENT_DATA_TYPE_INT64: {
        // Allocate INT32 CUDA memory for INT64 output type because TensorRT doesn't fully support INT64
        auto output_tensor_ptr = output_tensor.GetTensorMutableData<int64_t>();
        if (output_tensor_ptr == nullptr) {
          scratch_buffers.push_back(IAllocator::MakeUniquePtrFromOrtAllocator<void>(alloc, sizeof(int32_t)));
          buffers[output_name] = scratch_buffers.back().get();
          output_dim_sizes[i] = 1;
        } else {
          SafeInt<int> output_dim_size(1);
          for (int j = 0, end = nb_dims; j < end; ++j) {
            if (dims.d[j] == 0) {
              output_dim_size = 1;
              break;
            } else {
              output_dim_size *= dims.d[j];
            }
          }
          scratch_buffers.push_back(IAllocator::MakeUniquePtrFromOrtAllocator<void>(alloc, output_dim_size * sizeof(int32_t)));
          buffers[output_name] = scratch_buffers.back().get();
          output_dim_sizes[i] = output_dim_size;
        }
        break;
      }
      case ONNX_TENSOR_ELEMENT_DATA_TYPE_DOUBLE: {
        // Allocate FLOAT CUDA memory for DOUBLE output type because TensorRT doesn't fully support DOUBLE
        auto output_tensor_ptr = output_tensor.GetTensorMutableData<double>();
        if (output_tensor_ptr == nullptr) {
          scratch_buffers.push_back(IAllocator::MakeUniquePtrFromOrtAllocator<void>(alloc, sizeof(float)));
          buffers[output_name] = scratch_buffers.back().get();
          output_dim_sizes[i] = 1;
        } else {
          SafeInt<int> output_dim_size(1);
          for (int j = 0, end = nb_dims; j < end; ++j) {
            if (dims.d[j] == 0) {
              output_dim_size = 1;
              break;
            } else {
              output_dim_size *= dims.d[j];
            }
          }
          scratch_buffers.push_back(IAllocator::MakeUniquePtrFromOrtAllocator<void>(alloc, output_dim_size * sizeof(float)));
          buffers[output_name] = scratch_buffers.back().get();
          output_dim_sizes[i] = output_dim_size;
        }
        break;
      }
      default: {
        return ORT_MAKE_STATUS(ONNXRUNTIME, EP_FAIL,
                               "TensorRT EP output tensor data type: " + std::to_string(output_type) + " not supported.");
      }
    }
    trt_context->setTensorAddress(output_name, buffers[output_name]);
  }

  return Status::OK();
}

/*
 * Set ORT kernel context Output.
 *
 * Note: In the case of DDS (data-dependent shape) output, TRT requires a provided allocator to allocate memory during runtime.
 * Once the output has been put in the allocation buffer, ORT calls this function to bind the allocation to ORT kernel context output.
 */
Status BindKernelOutput(Ort::KernelContext& ctx,
                        OrtMemoryInfo* mem_info,
                        DDSOutputAllocatorMap& allocator_map,
                        char const* output_name,
                        size_t output_index,
                        size_t output_type) {
  auto allocator = allocator_map[output_name];
  auto& shape = allocator->getOutputShape();
  OrtValue* out = nullptr;

  switch (output_type) {
    case ONNX_TENSOR_ELEMENT_DATA_TYPE_FLOAT: {
      Ort::ThrowOnError(Ort::GetApi().CreateTensorWithDataAsOrtValue(mem_info, allocator->getBuffer(), allocator->getSize(),
                                                                     shape.data(), shape.size(), Ort::TypeToTensorType<float>::type, &out));
      break;
    }
    case ONNX_TENSOR_ELEMENT_DATA_TYPE_FLOAT16: {
      Ort::ThrowOnError(Ort::GetApi().CreateTensorWithDataAsOrtValue(mem_info, allocator->getBuffer(), allocator->getSize(),
                                                                     shape.data(), shape.size(), Ort::TypeToTensorType<uint16_t>::type, &out));
      break;
    }
    case ONNX_TENSOR_ELEMENT_DATA_TYPE_BOOL: {
      Ort::ThrowOnError(Ort::GetApi().CreateTensorWithDataAsOrtValue(mem_info, allocator->getBuffer(), allocator->getSize(),
                                                                     shape.data(), shape.size(), Ort::TypeToTensorType<bool>::type, &out));
      break;
    }
    case ONNX_TENSOR_ELEMENT_DATA_TYPE_INT8: {
      Ort::ThrowOnError(Ort::GetApi().CreateTensorWithDataAsOrtValue(mem_info, allocator->getBuffer(), allocator->getSize(),
                                                                     shape.data(), shape.size(), Ort::TypeToTensorType<int8_t>::type, &out));
      break;
    }
    case ONNX_TENSOR_ELEMENT_DATA_TYPE_UINT8: {
      Ort::ThrowOnError(Ort::GetApi().CreateTensorWithDataAsOrtValue(mem_info, allocator->getBuffer(), allocator->getSize(),
                                                                     shape.data(), shape.size(), Ort::TypeToTensorType<uint8_t>::type, &out));
      break;
    }
    case ONNX_TENSOR_ELEMENT_DATA_TYPE_INT32: {
      Ort::ThrowOnError(Ort::GetApi().CreateTensorWithDataAsOrtValue(mem_info, allocator->getBuffer(), allocator->getSize(),
                                                                     shape.data(), shape.size(), Ort::TypeToTensorType<int32_t>::type, &out));
      break;
    }
    case ONNX_TENSOR_ELEMENT_DATA_TYPE_INT64: {
      Ort::ThrowOnError(Ort::GetApi().CreateTensorWithDataAsOrtValue(mem_info, allocator->getBuffer(), allocator->getSize(),
                                                                     shape.data(), shape.size(), Ort::TypeToTensorType<int64_t>::type, &out));
      break;
    }
    case ONNX_TENSOR_ELEMENT_DATA_TYPE_DOUBLE: {
      Ort::ThrowOnError(Ort::GetApi().CreateTensorWithDataAsOrtValue(mem_info, allocator->getBuffer(), allocator->getSize(),
                                                                     shape.data(), shape.size(), Ort::TypeToTensorType<double>::type, &out));
      break;
    }
    default: {
      return ORT_MAKE_STATUS(ONNXRUNTIME, EP_FAIL,
                             "TensorRT EP output tensor data type: " + std::to_string(output_type) + " not supported.");
    }
  }
  ctx.SetOutput(output_index, *out);
  return Status::OK();
}

TensorrtExecutionProvider::PerThreadContext::PerThreadContext(OrtDevice::DeviceId device_id, bool has_user_compute_stream, cudaStream_t stream) {
  if (has_user_compute_stream) {
    CUDA_CALL_THROW(cudaSetDevice(device_id));
    ORT_IGNORE_RETURN_VALUE(CUBLAS_CALL(cublasCreate(&external_cublas_handle_)));
    ORT_IGNORE_RETURN_VALUE(CUBLAS_CALL(cublasSetStream(external_cublas_handle_, stream)));
    ORT_IGNORE_RETURN_VALUE(CUDNN_CALL(cudnnCreate(&external_cudnn_handle_)));
    ORT_IGNORE_RETURN_VALUE(CUDNN_CALL(cudnnSetStream(external_cudnn_handle_, stream)));
  }
}

TensorrtExecutionProvider::PerThreadContext::~PerThreadContext() {
  if (external_cublas_handle_ != nullptr) {
    ORT_IGNORE_RETURN_VALUE(CUBLAS_CALL(cublasDestroy(external_cublas_handle_)));
  }
  if (external_cudnn_handle_ != nullptr) {
    ORT_IGNORE_RETURN_VALUE(CUDNN_CALL(cudnnDestroy(external_cudnn_handle_)));
  }
  trt_context_map_.clear();
}

/*
 * Returns true if the shape ranges maintained by the PerThreadContext is different from the shape ragnes maintained by TRT EP, meaning the
 * engine is being updated and the execution context maintained by the PerThreadContext should be updated as well. Otherwise, returns false.
 *
 */
bool TensorrtExecutionProvider::PerThreadContext::CompareProfileShapes(std::string fused_node, ShapeRangesMap& shape_ranges) {
  if (shape_ranges.size() > 0) {
    if (input_shape_ranges_[fused_node] != shape_ranges) {
      LOGS_DEFAULT(VERBOSE) << "[TensorRT EP] The shape ranges maintained by the PerThreadContext is different from the shape ranges maintained by TRT EP. \
                                This means the engine is updated and will need to update the execution context as well.";
      return true;
    }
  }
  return false;
}

/*
 * Updates the shape ranges maintained by the PerThreadContext.
 * As long as the execution context maintained by the PerThreadContext is updated, the associated shape ranges should be updated as well.
 *
 */
void TensorrtExecutionProvider::PerThreadContext::UpdateProfileShapes(std::string fused_node, ShapeRangesMap& shape_ranges) {
  input_shape_ranges_[fused_node] = shape_ranges;
}

void TensorrtExecutionProvider::PerThreadContext::ResetTensorRTContext(std::string fused_node) {
  auto it = trt_context_map_.find(fused_node);
  if (it != trt_context_map_.end()) {
    trt_context_map_[fused_node].reset();
  }
}

bool TensorrtExecutionProvider::PerThreadContext::UpdateTensorRTContext(std::string fused_node, std::unique_ptr<nvinfer1::IExecutionContext> context) {
  if (!context) {
    context = std::make_unique<nvinfer1::IExecutionContext>();
  }
  trt_context_map_[fused_node] = std::move(context);

  if (trt_context_map_[fused_node]) {
    return true;
  }
  return false;
}

bool TensorrtExecutionProvider::PerThreadContext::IsTensorRTContextInMap(std::string fused_node) {
  auto it = trt_context_map_.find(fused_node);
  if (it != trt_context_map_.end()) {
    return true;
  }
  return false;
}

nvinfer1::IExecutionContext& TensorrtExecutionProvider::PerThreadContext::GetTensorRTContext(std::string fused_node) {
  auto it = trt_context_map_.find(fused_node);
  if (it != trt_context_map_.end()) {
    return *(it->second);  // dereference shared pointer
  }
  auto context = std::make_unique<nvinfer1::IExecutionContext>();
  trt_context_map_[fused_node] = std::move(context);
  return *(trt_context_map_[fused_node]);  // dereference shared pointer
}

void TensorrtExecutionProvider::ReleasePerThreadContext() const {
  const auto& per_thread_context_cache = PerThreadContextCache();

  auto cached_context_it = per_thread_context_cache->find(this);
  ORT_ENFORCE(cached_context_it != per_thread_context_cache->end());
  auto cached_context = cached_context_it->second.lock();
  ORT_ENFORCE(cached_context);

  {
    std::lock_guard<OrtMutex> lock(context_state_.mutex);
    context_state_.active_contexts.erase(cached_context);
    context_state_.retired_context_pool.push_back(cached_context);
  }

  per_thread_context_cache->erase(cached_context_it);
}

TensorrtExecutionProvider::PerThreadContext& TensorrtExecutionProvider::GetPerThreadContext() const {
  const auto& per_thread_context_cache = PerThreadContextCache();

  // try to use cached context
  auto cached_context_it = per_thread_context_cache->find(this);
  if (cached_context_it != per_thread_context_cache->end()) {
    auto cached_context = cached_context_it->second.lock();
    ORT_ENFORCE(cached_context);
    return *cached_context;
  }

  // get context and update cache
  std::shared_ptr<PerThreadContext> context;
  {
    std::lock_guard<OrtMutex> lock(context_state_.mutex);

    // get or create a context
    if (context_state_.retired_context_pool.empty()) {
      context = std::make_shared<PerThreadContext>(info_.device_id, info_.has_user_compute_stream, stream_);
    } else {
      context = context_state_.retired_context_pool.back();
      context_state_.retired_context_pool.pop_back();
    }

    // insert into active_contexts, should not already be present
    const auto active_contexts_insert_result = context_state_.active_contexts.insert(context);
    ORT_ENFORCE(active_contexts_insert_result.second);

    // insert into caches_to_update_on_destruction, may already be present
    ORT_IGNORE_RETURN_VALUE(context_state_.caches_to_update_on_destruction.insert(per_thread_context_cache));
  }

  per_thread_context_cache->insert(std::make_pair(this, context));

  return *context;
}

TensorrtExecutionProvider::TensorrtExecutionProvider(const TensorrtExecutionProviderInfo& info)
    : IExecutionProvider{onnxruntime::kTensorrtExecutionProvider, OrtDevice(OrtDevice::GPU, OrtDevice::MemType::DEFAULT, info.device_id), true}, info_(info), device_id_(info.device_id) {
  InitProviderOrtApi();

  CUDA_CALL_THROW(cudaSetDevice(device_id_));
  if (info.has_user_compute_stream) {
    external_stream_ = true;
    stream_ = static_cast<cudaStream_t>(info.user_compute_stream);
    ORT_IGNORE_RETURN_VALUE(CUBLAS_CALL(cublasCreate(&external_cublas_handle_)));
    ORT_IGNORE_RETURN_VALUE(CUBLAS_CALL(cublasSetStream(external_cublas_handle_, stream_)));
    ORT_IGNORE_RETURN_VALUE(CUDNN_CALL(cudnnCreate(&external_cudnn_handle_)));
    ORT_IGNORE_RETURN_VALUE(CUDNN_CALL(cudnnSetStream(external_cudnn_handle_, stream_)));
  }

  std::string profile_min_shapes, profile_max_shapes, profile_opt_shapes;

  // Get environment variables
  if (info.has_trt_options) {
    max_partition_iterations_ = info.max_partition_iterations;
    min_subgraph_size_ = info.min_subgraph_size;
    max_workspace_size_ = info.max_workspace_size;
    fp16_enable_ = info.fp16_enable;
    int8_enable_ = info.int8_enable;
    if (int8_enable_) {
      int8_calibration_cache_name_ = info.int8_calibration_table_name;
      int8_use_native_tensorrt_calibration_table_ = info.int8_use_native_calibration_table;
    }
    if (fp16_enable_ || int8_enable_) {  // DLA can only be enabled with FP16 or INT8
      dla_enable_ = info.dla_enable;
      dla_core_ = info.dla_core;
    }
    dump_subgraphs_ = info.dump_subgraphs;
    engine_cache_enable_ = info.engine_cache_enable;
    timing_cache_enable_ = info.timing_cache_enable;
    force_timing_cache_match_ = info.force_timing_cache;
    detailed_build_log_ = info.detailed_build_log;
    if (engine_cache_enable_ || int8_enable_ || timing_cache_enable_) {
      cache_path_ = info.engine_cache_path;
    }
    // use a more global cache if given
    if (timing_cache_enable_) {
      if (!info.timing_cache_path.empty()) {
        global_cache_path_ = info.timing_cache_path;
      } else {
        global_cache_path_ = cache_path_;
      }
    }
    engine_decryption_enable_ = info.engine_decryption_enable;
    if (engine_decryption_enable_) {
      engine_decryption_lib_path_ = info.engine_decryption_lib_path;
    }
    force_sequential_engine_build_ = info.force_sequential_engine_build;
    context_memory_sharing_enable_ = info.context_memory_sharing_enable;
    if (fp16_enable_) {
      layer_norm_fp32_fallback_ = info.layer_norm_fp32_fallback;
    }
    build_heuristics_enable_ = info.build_heuristics_enable;
    sparsity_enable_ = info.sparsity_enable;
    builder_optimization_level_ = info.builder_optimization_level;
    auxiliary_streams_ = info.auxiliary_streams;
    tactic_sources_ = info.tactic_sources;
    profile_min_shapes = info.profile_min_shapes;
    profile_max_shapes = info.profile_max_shapes;
    profile_opt_shapes = info.profile_opt_shapes;
    cuda_graph_enable_ = info.cuda_graph_enable;
  } else {
    try {
      const std::string max_partition_iterations_env = onnxruntime::GetEnvironmentVar(tensorrt_env_vars::kMaxPartitionIterations);
      if (!max_partition_iterations_env.empty()) {
        max_partition_iterations_ = std::stoi(max_partition_iterations_env);
      }

      const std::string min_subgraph_size_env = onnxruntime::GetEnvironmentVar(tensorrt_env_vars::kMinSubgraphSize);
      if (!min_subgraph_size_env.empty()) {
        min_subgraph_size_ = std::stoi(min_subgraph_size_env);
      }

      const std::string max_workspace_size_env = onnxruntime::GetEnvironmentVar(tensorrt_env_vars::kMaxWorkspaceSize);
      if (!max_workspace_size_env.empty()) {
        max_workspace_size_ = std::stoull(max_workspace_size_env);
      }

      const std::string fp16_enable_env = onnxruntime::GetEnvironmentVar(tensorrt_env_vars::kFP16Enable);
      if (!fp16_enable_env.empty()) {
        fp16_enable_ = (std::stoi(fp16_enable_env) == 0 ? false : true);
      }

      const std::string int8_enable_env = onnxruntime::GetEnvironmentVar(tensorrt_env_vars::kINT8Enable);
      if (!int8_enable_env.empty()) {
        int8_enable_ = (std::stoi(int8_enable_env) == 0 ? false : true);
      }

      if (int8_enable_) {
        const std::string int8_calibration_cache_name_env = onnxruntime::GetEnvironmentVar(tensorrt_env_vars::kINT8CalibrationTableName);
        if (!int8_calibration_cache_name_env.empty()) {
          int8_calibration_cache_name_ = int8_calibration_cache_name_env;
        }

        const std::string int8_use_native_tensorrt_calibration_table_env = onnxruntime::GetEnvironmentVar(tensorrt_env_vars::kINT8UseNativeTensorrtCalibrationTable);
        if (!int8_use_native_tensorrt_calibration_table_env.empty()) {
          int8_use_native_tensorrt_calibration_table_ = (std::stoi(int8_use_native_tensorrt_calibration_table_env) == 0 ? false : true);
        }
      }

      if (fp16_enable_ || int8_enable_) {  // DLA can only be enabled with FP16 or INT8
        const std::string dla_enable_env = onnxruntime::GetEnvironmentVar(tensorrt_env_vars::kDLAEnable);
        if (!dla_enable_env.empty()) {
          dla_enable_ = (std::stoi(dla_enable_env) == 0 ? false : true);
        }

        if (dla_enable_) {
          const std::string dla_core_env = onnxruntime::GetEnvironmentVar(tensorrt_env_vars::kDLACore);
          if (!dla_core_env.empty()) {
            dla_core_ = std::stoi(dla_core_env);
          }
        }
      }

      const std::string dump_subgraphs_env = onnxruntime::GetEnvironmentVar(tensorrt_env_vars::kDumpSubgraphs);
      if (!dump_subgraphs_env.empty()) {
        dump_subgraphs_ = (std::stoi(dump_subgraphs_env) == 0 ? false : true);
      }

      const std::string engine_cache_enable_env = onnxruntime::GetEnvironmentVar(tensorrt_env_vars::kEngineCacheEnable);
      if (!engine_cache_enable_env.empty()) {
        engine_cache_enable_ = (std::stoi(engine_cache_enable_env) == 0 ? false : true);
      }

      const std::string timing_cache_enable_env = onnxruntime::GetEnvironmentVar(tensorrt_env_vars::kTimingCacheEnable);
      if (!timing_cache_enable_env.empty()) {
        timing_cache_enable_ = (std::stoi(timing_cache_enable_env) == 0 ? false : true);
      }

      const std::string detailed_build_log_env = onnxruntime::GetEnvironmentVar(tensorrt_env_vars::kDetailedBuildLog);
      if (!detailed_build_log_env.empty()) {
        detailed_build_log_ = (std::stoi(detailed_build_log_env) == 0 ? false : true);
      }

      const std::string timing_force_match_env = onnxruntime::GetEnvironmentVar(tensorrt_env_vars::kForceTimingCache);
      if (!timing_force_match_env.empty()) {
        force_timing_cache_match_ = (std::stoi(timing_force_match_env) == 0 ? false : true);
      }

      if (engine_cache_enable_ || int8_enable_ || timing_cache_enable_) {
        const std::string engine_cache_path = onnxruntime::GetEnvironmentVar(tensorrt_env_vars::kEngineCachePath);
        cache_path_ = onnxruntime::GetEnvironmentVar(tensorrt_env_vars::kCachePath);
        if (!engine_cache_path.empty() && cache_path_.empty()) {
          cache_path_ = engine_cache_path;
          LOGS_DEFAULT(WARNING) << "[TensorRT EP] ORT_TENSORRT_ENGINE_CACHE_PATH is deprecated! Please use ORT_TENSORRT_CACHE_PATH to specify engine cache path";
        }
      }
      if (timing_cache_enable_) {
        std::string timing_cache_path = onnxruntime::GetEnvironmentVar(tensorrt_env_vars::kTimingCachePath);
        // use a more global cache if given
        if (!timing_cache_path.empty()) {
          global_cache_path_ = timing_cache_path;
        } else {
          global_cache_path_ = cache_path_;
        }
      }

      const std::string engine_decryption_enable_env = onnxruntime::GetEnvironmentVar(tensorrt_env_vars::kDecryptionEnable);
      if (!engine_decryption_enable_env.empty()) {
        engine_decryption_enable_ = (std::stoi(engine_decryption_enable_env) == 0 ? false : true);
      }

      if (engine_decryption_enable_) {
        engine_decryption_lib_path_ = onnxruntime::GetEnvironmentVar(tensorrt_env_vars::kDecryptionLibPath);
      }

      const std::string force_sequential_engine_build_env = onnxruntime::GetEnvironmentVar(tensorrt_env_vars::kForceSequentialEngineBuild);
      if (!force_sequential_engine_build_env.empty()) {
        force_sequential_engine_build_ = (std::stoi(force_sequential_engine_build_env) == 0 ? false : true);
      }

      const std::string context_memory_sharing_enable_env = onnxruntime::GetEnvironmentVar(tensorrt_env_vars::kContextMemorySharingEnable);
      if (!context_memory_sharing_enable_env.empty()) {
        context_memory_sharing_enable_ = (std::stoi(context_memory_sharing_enable_env) == 0 ? false : true);
      }

      const std::string layer_norm_fp32_fallback_env = onnxruntime::GetEnvironmentVar(tensorrt_env_vars::kLayerNormFP32Fallback);
      if (!layer_norm_fp32_fallback_env.empty()) {
        layer_norm_fp32_fallback_ = (std::stoi(layer_norm_fp32_fallback_env) == 0 ? false : true);
      }

      const std::string build_heuristics_env = onnxruntime::GetEnvironmentVar(tensorrt_env_vars::kBuildHeuristics);
      if (!build_heuristics_env.empty()) {
        build_heuristics_enable_ = (std::stoi(build_heuristics_env) == 0 ? false : true);
      }

      const std::string sparsity_enable_env = onnxruntime::GetEnvironmentVar(tensorrt_env_vars::kSparsityEnable);
      if (!sparsity_enable_env.empty()) {
        sparsity_enable_ = (std::stoi(sparsity_enable_env) == 0 ? false : true);
      }

      const std::string builder_optimization_level_env = onnxruntime::GetEnvironmentVar(tensorrt_env_vars::kBuilderOptimizationLevel);
      if (!builder_optimization_level_env.empty()) {
        builder_optimization_level_ = std::stoi(builder_optimization_level_env);
      }

      const std::string auxiliary_streams_env = onnxruntime::GetEnvironmentVar(tensorrt_env_vars::kAuxiliaryStreams);
      if (!auxiliary_streams_env.empty()) {
        auxiliary_streams_ = std::stoi(auxiliary_streams_env);
      }

      const std::string tactic_sources_env = onnxruntime::GetEnvironmentVar(tensorrt_env_vars::kTacticSources);
      if (!tactic_sources_env.empty()) {
        tactic_sources_ = tactic_sources_env;
      }

      profile_min_shapes = onnxruntime::GetEnvironmentVar(tensorrt_env_vars::kProfilesMinShapes);
      profile_max_shapes = onnxruntime::GetEnvironmentVar(tensorrt_env_vars::kProfilesMaxShapes);
      profile_opt_shapes = onnxruntime::GetEnvironmentVar(tensorrt_env_vars::kProfilesOptShapes);

      const std::string cuda_graph_enable_env = onnxruntime::GetEnvironmentVar(tensorrt_env_vars::kCudaGraphEnable);
      if (!cuda_graph_enable_env.empty()) {
        cuda_graph_enable_ = (std::stoi(cuda_graph_enable_env) == 0 ? false : true);
      }
    } catch (const std::invalid_argument& ex) {
      LOGS_DEFAULT(WARNING) << "[TensorRT EP] Invalid Argument (from environment variables): " << ex.what();
    } catch (const std::out_of_range& ex) {
      LOGS_DEFAULT(WARNING) << "[TensorRT EP] Out Of Range Error (from environment variables): " << ex.what();
    } catch (...) {
      LOGS_DEFAULT(WARNING) << "[TensorRT EP] Unknown Exception (from environment variables)";
    }
  }

  // Validate setting
  if (max_partition_iterations_ <= 0) {
    LOGS_DEFAULT(WARNING) << "[TensorRT EP] TensorRT option trt_max_partition_iterations must be a positive integer value. Set it to 1000";
    max_partition_iterations_ = 1000;
  }
  if (min_subgraph_size_ <= 0) {
    LOGS_DEFAULT(WARNING) << "[TensorRT EP] TensorRT option trt_min_subgraph_size must be a positive integer value. Set it to 1";
    min_subgraph_size_ = 1;
  }
  if (max_workspace_size_ <= 0) {
    LOGS_DEFAULT(WARNING) << "[TensorRT EP] TensorRT option trt_max_workspace_size must be a positive integer value. Set it to 1073741824 (1GB)";
    max_workspace_size_ = 1 << 30;
  }
  if (dla_core_ < 0) {
    LOGS_DEFAULT(WARNING) << "[TensorRT EP] TensorRT option trt_dla_core must be a non-negative integer value. Set it to 0";
    dla_core_ = 0;
  }

  if (engine_cache_enable_ || int8_enable_ || timing_cache_enable_) {
    if (!cache_path_.empty() && !fs::is_directory(cache_path_)) {
      if (!fs::create_directory(cache_path_)) {
        throw std::runtime_error("Failed to create directory " + cache_path_);
      }
    }
    if (!global_cache_path_.empty() && !fs::is_directory(global_cache_path_)) {
      if (!fs::create_directory(global_cache_path_)) {
        throw std::runtime_error("Failed to create directory " + global_cache_path_);
      }
    }
  }

  if (engine_decryption_enable_) {
    LIBTYPE handle = OPENLIB(engine_decryption_lib_path_.c_str());
    if (handle == nullptr) {
      ORT_THROW_IF_ERROR(ORT_MAKE_STATUS(ONNXRUNTIME, EP_FAIL,
                                         "TensorRT EP could not open shared library from " + engine_decryption_lib_path_));
    }
    engine_decryption_ = (int (*)(const char*, char*, size_t*))LIBFUNC(handle, "decrypt");
    engine_encryption_ = (int (*)(const char*, char*, size_t))LIBFUNC(handle, "encrypt");
    if (engine_decryption_ == nullptr) {
      ORT_THROW_IF_ERROR(ORT_MAKE_STATUS(ONNXRUNTIME, EP_FAIL,
                                         "TensorRT EP could not find decryption function in shared library from " + engine_decryption_lib_path_));
    }
  }

  if (int8_enable_) {
    int8_calibration_cache_available_ = !int8_calibration_cache_name_.empty();
  }

  /*
   * Parse explicit min/max/opt profile shapes from provider options.
   *
   * The format of min/max/opt profile shapes is defined as below:
   * "input1:dim1xdim2...,input2:dim1xdim2...,...,input1:dim3xdim4...,input2:dim3xdim4...,..."
   *
   * (Note: if multiple shapes with same input name are specified, TRT EP will consider them as multiple profiles.
   *  Please refer to ParserProfileShapes() for more details)
   *
   */
  bool status = true;
  if (status) {
    status = ParseProfileShapes(profile_min_shapes, profile_min_shapes_);
    if (!status) {
      profile_min_shapes_.clear();
      LOGS_DEFAULT(WARNING) << "[TensorRT EP] The format of provider option 'trt_profile_min_shapes' is wrong, please follow the format of 'input1:dim1xdimd2...,input2:dim1xdim2...,...'";
    }
  }

  if (status) {
    status = ParseProfileShapes(profile_max_shapes, profile_max_shapes_);
    if (!status) {
      profile_max_shapes_.clear();
      LOGS_DEFAULT(WARNING) << "[TensorRT EP] The format of provider option 'trt_profile_max_shapes' is wrong, please follow the format of 'input1:dim1xdimd2...,input2:dim1xdim2...,...'";
    }
  }

  if (status) {
    status = ParseProfileShapes(profile_opt_shapes, profile_opt_shapes_);
    if (!status) {
      profile_opt_shapes_.clear();
      LOGS_DEFAULT(WARNING) << "[TensorRT EP] The format of provider option 'trt_profile_opt_shapes' is wrong, please follow the format of 'input1:dim1xdimd2...,input2:dim1xdim2...,...'";
    }
  }

  if (status) {
    status = ValidateProfileShapes(profile_min_shapes_, profile_max_shapes_, profile_opt_shapes_);
    if (!status) {
      LOGS_DEFAULT(WARNING) << "[TensorRT EP] Profile shapes validation failed. Make sure the provider options 'trt_profile_min_shapes', 'trt_profile_max_shapes' and 'trt_profile_opt_shapes' have same input name and number of profile.";
      LOGS_DEFAULT(WARNING) << "[TensorRT EP] TRT EP will implicitly create optimization profiles based on input tensor for you.";
      profile_min_shapes_.clear();
      profile_max_shapes_.clear();
      profile_opt_shapes_.clear();
    }
  }

  {
    auto lock = GetApiLock();
    runtime_ = std::unique_ptr<nvinfer1::IRuntime>(nvinfer1::createInferRuntime(GetTensorrtLogger()));
  }

  LOGS_DEFAULT(VERBOSE) << "[TensorRT EP] TensorRT provider options: "
                        << "device_id: " << device_id_
                        << ", trt_max_partition_iterations: " << max_partition_iterations_
                        << ", trt_min_subgraph_size: " << min_subgraph_size_
                        << ", trt_max_workspace_size: " << max_workspace_size_
                        << ", trt_fp16_enable: " << fp16_enable_
                        << ", trt_int8_enable: " << int8_enable_
                        << ", trt_int8_calibration_cache_name: " << int8_calibration_cache_name_
                        << ", int8_calibration_cache_available: " << int8_calibration_cache_available_
                        << ", trt_int8_use_native_tensorrt_calibration_table: " << int8_use_native_tensorrt_calibration_table_
                        << ", trt_dla_enable: " << dla_enable_
                        << ", trt_dla_core: " << dla_core_
                        << ", trt_dump_subgraphs: " << dump_subgraphs_
                        << ", trt_engine_cache_enable: " << engine_cache_enable_
                        << ", trt_cache_path: " << cache_path_
                        << ", trt_global_cache_path: " << global_cache_path_
                        << ", trt_engine_decryption_enable: " << engine_decryption_enable_
                        << ", trt_engine_decryption_lib_path: " << engine_decryption_lib_path_
                        << ", trt_force_sequential_engine_build: " << force_sequential_engine_build_
                        << ", trt_context_memory_sharing_enable: " << context_memory_sharing_enable_
                        << ", trt_layer_norm_fp32_fallback: " << layer_norm_fp32_fallback_
                        << ", trt_build_heuristics_enable: " << build_heuristics_enable_
                        << ", trt_sparsity_enable: " << sparsity_enable_
                        << ", trt_builder_optimization_level: " << builder_optimization_level_
                        << ", trt_auxiliary_streams: " << auxiliary_streams_
                        << ", trt_tactic_sources: " << tactic_sources_
                        << ", trt_profile_min_shapes: " << profile_min_shapes
                        << ", trt_profile_max_shapes: " << profile_max_shapes
                        << ", trt_profile_opt_shapes: " << profile_opt_shapes
                        << ", trt_cuda_graph_enable: " << cuda_graph_enable_;
}

TensorrtExecutionProvider::~TensorrtExecutionProvider() {
  // clean up thread local context caches
  {
    std::lock_guard<OrtMutex> lock(context_state_.mutex);
    for (const auto& cache_weak : context_state_.caches_to_update_on_destruction) {
      const auto cache = cache_weak.lock();
      if (!cache) continue;
      ORT_IGNORE_RETURN_VALUE(cache->erase(this));
    }
  }

  if (!external_stream_ && stream_) {
    ORT_IGNORE_RETURN_VALUE(CUDA_CALL(cudaStreamDestroy(stream_)));
  }
  ReleaseTensorRTCustomOpDomainList(info_.custom_op_domain_list);

  if (alloc_ != nullptr) {
    // This code is same as OrtApis::ReleaseAllocator defined in allocator_adapters.cc.
    // We can't get api inside destructor so that's why we duplicate the code here.
    delete static_cast<OrtAllocatorImpl*>(alloc_);
  }
}

bool TensorrtExecutionProvider::IsGraphCaptureEnabled() const {
  return cuda_graph_enable_;
}

bool TensorrtExecutionProvider::IsGraphCaptureAllowed() const {
  return regular_run_count_before_graph_capture_ >= min_num_runs_before_cuda_graph_capture_;
}

void TensorrtExecutionProvider::CaptureBegin() {
  cuda_graph_.Reset();
  cuda_graph_.CaptureBegin();
}

void TensorrtExecutionProvider::CaptureEnd() {
  cuda_graph_.CaptureEnd();
  is_graph_captured_ = true;
}

bool TensorrtExecutionProvider::IsGraphCaptured() const {
  return is_graph_captured_;
}

Status TensorrtExecutionProvider::ReplayGraph() {
  ORT_ENFORCE(IsGraphCaptured());
  // Please note that CUDAGraph::Replay() is not thread safe.
  // ORT TRT calls ReplayGraph() in compute_func() where synchromization is enforced due to lock_guard(),
  // therefore calling CUDAGraph::Replay() here is guaranteed to be thread safe.
  return cuda_graph_.Replay();
}

void TensorrtExecutionProvider::IncrementRegularRunCountBeforeGraphCapture() {
  // Please note that this function is not thread safe.
  // ORT TRT calls this function in compute_func() where synchronization is enforced due to lock_guard(),
  // therefore following increment is guaranteed to be thread safe.
  ++regular_run_count_before_graph_capture_;
}

std::vector<AllocatorPtr> TensorrtExecutionProvider::CreatePreferredAllocators() {
  AllocatorCreationInfo default_memory_info(
      [](OrtDevice::DeviceId device_id) { return CreateCUDAAllocator(device_id, onnxruntime::CUDA); }, device_id_);

  AllocatorCreationInfo pinned_allocator_info(
      [](OrtDevice::DeviceId device_id) {
        ORT_UNUSED_PARAMETER(device_id);
        return CreateCUDAPinnedAllocator(onnxruntime::CUDA_PINNED);
      },
      0);

  return std::vector<AllocatorPtr>{CreateAllocator(default_memory_info), CreateAllocator(pinned_allocator_info)};
}

std::unique_ptr<IDataTransfer> TensorrtExecutionProvider::GetDataTransfer() const {
  return onnxruntime::CreateGPUDataTransfer();
}

Status TensorrtExecutionProvider::OnRunStart() {
  return Status::OK();
}

Status TensorrtExecutionProvider::OnRunEnd(bool sync_stream) {
  if (sync_stream && external_stream_) {
    CUDA_RETURN_IF_ERROR(cudaStreamSynchronize(stream_));
  }
  return Status::OK();
}

void TensorrtExecutionProvider::GetCustomOpDomainList(std::vector<OrtCustomOpDomain*>& custom_op_domain_list) const {
  if (info_.custom_op_domain_list.empty()) {
    common::Status status = CreateTensorRTCustomOpDomainList(info_);
    if (!status.IsOK()) {
      LOGS_DEFAULT(WARNING) << "[TensorRT EP] Failed to get TRT plugins from TRT plugin registration.";
    }
  }
  custom_op_domain_list = info_.custom_op_domain_list;
}

// Check the graph is the subgraph of control flow op
bool TensorrtExecutionProvider::IsSubGraphOfControlFlowOp(const GraphViewer& graph) const {
  if (graph.IsSubgraph()) {
    const auto& node = graph.ParentNode();
    if (control_flow_op_set_.find(node->OpType()) != control_flow_op_set_.end()) {
      return true;
    }
  }
  return false;
}

// Check whether all the nodes of the graph are assigned to specific ep
bool TensorrtExecutionProvider::AllNodesAssignedToSpecificEP(const GraphViewer& graph, const std::string& provider_type) const {
  const int number_of_ort_nodes = graph.NumberOfNodes();
  std::vector<size_t> nodes_vector(number_of_ort_nodes);
  std::iota(std::begin(nodes_vector), std::end(nodes_vector), 0);
  const std::vector<NodeIndex>& node_index = graph.GetNodesInTopologicalOrder();
  for (const auto& index : nodes_vector) {
    const auto& node = graph.GetNode(node_index[index]);
    if (node->GetExecutionProviderType() != provider_type) {
      return false;
    }
  }

  return number_of_ort_nodes != 0;
}

// Check whether all the nodes of subgraph are supported
bool TensorrtExecutionProvider::IsSubGraphFullySupported(SubGraphCollection_t supported_nodes_vector, const int number_of_ort_nodes) const {
  int number_of_trt_nodes = 0;
  for (const auto& group : supported_nodes_vector) {
    if (!group.first.empty()) {
      number_of_trt_nodes += static_cast<int>(group.first.size());
    }
  }

  return number_of_trt_nodes == number_of_ort_nodes;
}

std::unique_ptr<IndexedSubGraph> TensorrtExecutionProvider::GetSubGraph(SubGraph_t graph_nodes_index, const GraphViewer& graph, const HashValue& model_hash, int subgraph_index) const {
  const std::vector<NodeIndex>& node_index = graph.GetNodesInTopologicalOrder();
  std::unordered_set<size_t> node_set;
  node_set.reserve(graph_nodes_index.first.size());
  for (const auto& index : graph_nodes_index.first) {
    node_set.insert(node_index[index]);
  }

  // Get parent graph output names
  std::unordered_set<std::string> graph_output_names;
  for (const auto* output_arg : graph.GetOutputs()) {
    graph_output_names.insert(output_arg->Name());
  }

  // Find inputs and outputs of the subgraph
  std::unique_ptr<IndexedSubGraph> sub_graph = onnxruntime::IndexedSubGraph::Create();
  std::unordered_map<const NodeArg*, int> fused_inputs, fused_outputs, fused_outputs_to_add, graph_outputs_to_add;
  std::unordered_set<const NodeArg*> erased;
  int input_order = 0;
  int output_order = 0;

  std::vector<std::string> initializers;
  for (const auto& index : graph_nodes_index.first) {
    sub_graph->Nodes().push_back(node_index[index]);
    const auto& node = graph.GetNode(node_index[index]);
    for (const auto& input : node->InputDefs()) {
      if (graph.IsConstantInitializer(input->Name(), true)) {
        initializers.push_back(input->Name());
        continue;
      }
      const auto& it = fused_outputs.find(input);
      if (it != fused_outputs.end()) {
        fused_outputs.erase(it);
        erased.insert(input);
      } else if (erased.find(input) == erased.end()) {
        // Only when input is neither in output list nor erased list, add the input to input list
        fused_inputs[input] = input_order++;
      }
    }

    for (const auto& input : node->ImplicitInputDefs()) {
      if (graph.IsConstantInitializer(input->Name(), true)) {
        initializers.push_back(input->Name());
        continue;
      }
      const auto& it = fused_outputs.find(input);
      if (it != fused_outputs.end()) {
        fused_outputs.erase(it);
        erased.insert(input);
      } else if (erased.find(input) == erased.end()) {
        // Only when input is neither in output list nor erased list, add the input to input list
        fused_inputs[input] = input_order++;
      }
    }

    // For output searching, there are two special cases,
    // One is, if node's OutputEdges are more than its outputs, meaning certain output is used more than once,
    // if the output is connected to nodes that don't belong to the subgraph, the output need to be added
    // to the output list
    // The other one is, if subgraph's node output is parent graph's output. the node output should
    // be also added to the subgraph's output list
    if (node->GetOutputEdgesCount() > node->OutputDefs().size()) {
      for (auto it = node->OutputEdgesBegin(), end = node->OutputEdgesEnd(); it != end; ++it) {
        const auto& node_idx = it->GetNode().Index();
        const onnxruntime::NodeArg* output;
        // The dst_arg_index from GetDstArgIndex() could be the index for explicit/implicit input defs of the node.
        // We need to get the correct input index accordingly. (See Graph::BuildConnections() in graph.cc for more details)
        if (it->GetDstArgIndex() < static_cast<int>(it->GetNode().InputDefs().size())) {
          output = (it->GetNode()).InputDefs()[it->GetDstArgIndex()];
        } else {
          output = (it->GetNode()).ImplicitInputDefs()[it->GetDstArgIndex() - static_cast<int>(it->GetNode().InputDefs().size())];
        }
        if (node_set.find(node_idx) != node_set.end()) {
          const auto& iter = fused_inputs.find(output);
          if (iter != fused_inputs.end()) {
            fused_inputs.erase(iter);
            erased.insert(output);
          } else if (erased.find(output) == erased.end()) {
            if (graph_output_names.find(output->Name()) != graph_output_names.end()) {
              graph_outputs_to_add[output] = output_order;
            }
            fused_outputs[output] = output_order++;
          }
        } else {
          fused_outputs_to_add[output] = output_order++;
        }
      }
    } else {
      for (const auto& output : node->OutputDefs()) {
        const auto& it = fused_inputs.find(output);
        if (it != fused_inputs.end()) {
          fused_inputs.erase(it);
          erased.insert(output);
        }
        // Only when output is neither in input list nor erased list, add the output to output list
        else if (erased.find(output) == erased.end()) {
          if (graph_output_names.find(output->Name()) != graph_output_names.end()) {
            graph_outputs_to_add[output] = output_order;
          }
          fused_outputs[output] = output_order++;
        }
      }
    }
  }

  fused_outputs.insert(fused_outputs_to_add.begin(), fused_outputs_to_add.end());
  fused_outputs.insert(graph_outputs_to_add.begin(), graph_outputs_to_add.end());

  // Sort inputs and outputs by the order they were added
  std::multimap<int, const NodeArg*> inputs, outputs;
  for (auto it = fused_inputs.begin(), end = fused_inputs.end(); it != end; ++it) {
    inputs.insert(std::pair<int, const NodeArg*>(it->second, it->first));
  }

  for (auto it = fused_outputs.begin(), end = fused_outputs.end(); it != end; ++it) {
    outputs.insert(std::pair<int, const NodeArg*>(it->second, it->first));
  }

  // Generate unique kernel name for TRT subgraph
  std::string subgraph_id = std::to_string(model_hash) + "_" + std::to_string(subgraph_index);
  auto meta_def = IndexedSubGraph_MetaDef::Create();
  const std::string graph_type = graph.IsSubgraph() ? "subgraph" : "graph";
  meta_def->name() = "TRTKernel_" + graph_type + "_" + graph.Name() + "_" + subgraph_id;
  LOGS_DEFAULT(INFO) << "[TensorRT EP] TensorRT subgraph MetaDef name " + meta_def->name();

  // Assign inputs and outputs to subgraph's meta_def
  for (const auto& input : inputs) {
    if (input.second->Exists()) {
      meta_def->inputs().push_back(input.second->Name());
    }
  }

  for (const auto& initializer : initializers) {
    meta_def->constant_initializers().push_back(initializer);
  }

  for (const auto& output : outputs) {
    if (output.second->Exists()) {
      meta_def->outputs().push_back(output.second->Name());
    }
  }

  meta_def->domain() = kMSDomain;
  meta_def->since_version() = 1;
  sub_graph->SetMetaDef(std::move(meta_def));

  return sub_graph;
}

SubGraphCollection_t TensorrtExecutionProvider::GetSupportedList(SubGraphCollection_t nodes_vector_input, int iterations, const int max_iterations,
                                                                 const GraphViewer& graph, bool* early_termination) const {
  // Return if iterations are exceeding predefined number
  SubGraphCollection_t nodes_list_output;
  if (iterations > max_iterations) {
    *early_termination = true;
    return nodes_list_output;
  }

  // Get parent graph output names
  std::unordered_set<std::string> graph_output_names;
  for (const auto* output_arg : graph.GetOutputs()) {
    graph_output_names.insert(output_arg->Name());
  }

  iterations++;
  const std::vector<NodeIndex>& node_index = graph.GetNodesInTopologicalOrder();
  for (const auto& group : nodes_vector_input) {
    // Construct subgraph
    if (!group.first.empty()) {
      if (group.second) {
        nodes_list_output.push_back(group);
      } else {
        auto model_build = graph.CreateModel(*GetLogger());
        auto& graph_build = model_build->MainGraph();
        bool has_control_flow_op = false;

        // Add node and node args
        // If node output is also parent graph output, the  output will be added to the
        // subgraph's output list
        std::vector<std::string> subgraph_output_names;
        for (const auto& index : group.first) {
          const auto& node = graph.GetNode(node_index[index]);
          std::vector<onnxruntime::NodeArg*> inputs, outputs;
          for (auto input : node->InputDefs()) {
            auto& n_input = graph_build.GetOrCreateNodeArg(input->Name(), input->TypeAsProto());
            inputs.push_back(&n_input);
            const ONNX_NAMESPACE::TensorProto* initializer = nullptr;
            if (graph.GetInitializedTensor(input->Name(), initializer)) {
              const ONNX_NAMESPACE::TensorProto* subgraph_initializer = nullptr;
              if (!graph_build.GetInitializedTensor(input->Name(), subgraph_initializer)) {
                graph_build.AddInitializedTensor(*(initializer));
              }
            }
          }

          for (auto input : node->ImplicitInputDefs()) {
            const ONNX_NAMESPACE::TensorProto* initializer = nullptr;
            if (graph.GetInitializedTensor(input->Name(), initializer)) {
              const ONNX_NAMESPACE::TensorProto* subgraph_initializer = nullptr;
              if (!graph_build.GetInitializedTensor(input->Name(), subgraph_initializer)) {
                graph_build.AddInitializedTensor(*(initializer));
              }
            }
          }
          for (auto output : node->OutputDefs()) {
            auto& n_output = graph_build.GetOrCreateNodeArg(output->Name(), output->TypeAsProto());
            outputs.push_back(&n_output);
            const auto name = output->Name();
            if (graph_output_names.find(name) != graph_output_names.end()) {
              subgraph_output_names.push_back(name);
            }
          }

          if (control_flow_op_set_.find(node->OpType()) != control_flow_op_set_.end()) {
            has_control_flow_op = true;
          }

          // If the node has subgraph, it's possible that the ORT graph of that subgraph and the GraphProto in the node attributes are not in sync because of graph optimization.
          // Therefore, we need to force GraphProto attributes to be updated in order to get the valid GraphProto.
          if (node->GetAttributes().size() > 0) {
            auto node_proto = ONNX_NAMESPACE::NodeProto::Create();
            // we need to update any GraphProto attributes for subgraphs so that any changes made by things
            // such as the optimizers are captured. otherwise we can end up saving an invalid graph.
            node->ToProto(*node_proto, /* update_subgraphs */ true);
            const int num_attributes = node_proto->attribute_size();
            auto node_attributes = ONNX_NAMESPACE::NodeAttributes::Create();
            node_attributes->reserve(num_attributes);

            for (int i = 0; i < num_attributes; ++i) {
              auto& attr = node_proto->attribute(i);
              node_attributes->emplace(attr.name(), attr);
            }

            // The GraphProto attributes are the updated ones.
            graph_build.AddNode(node->Name(), node->OpType(), node->Description(), inputs, outputs, node_attributes.get(), node->Domain());
          } else {
            // The GraphProto attributes are the original ones.
            graph_build.AddNode(node->Name(), node->OpType(), node->Description(), inputs, outputs, &node->GetAttributes(), node->Domain());
          }
        }

        if (has_control_flow_op) {
          LOGS_DEFAULT(VERBOSE) << "[TensorRT EP] Handle outer scope values for the subgraph " << graph_build.Name();
          BuildSubGraphContext(graph_build);
          SetGraphOuterScopeValuesAndInputs(graph_build, graph.GetGraph());
          SetAllGraphInputs(graph_build);
        }

        ORT_ENFORCE(graph_build.Resolve().IsOK());

        // Add parent graph output to the subgraph
        int i = 0;
        std::vector<const NodeArg*> subgraph_outputs;
        subgraph_outputs.resize(subgraph_output_names.size());
        for (auto& name : subgraph_output_names) {
          auto output_arg = graph.GetNodeArg(name);
          auto& subgraph_output_arg = graph_build.GetOrCreateNodeArg(output_arg->Name(), output_arg->TypeAsProto());
          subgraph_outputs[i] = &subgraph_output_arg;
          ++i;
        }
        auto& graph_build_outputs = graph_build.GetOutputs();
        subgraph_outputs.insert(subgraph_outputs.begin(), graph_build_outputs.begin(), graph_build_outputs.end());
        graph_build.SetOutputs(graph_build_outputs);
        ORT_ENFORCE(graph_build.Resolve().IsOK());

        // Check if input tensors have shapes
        if (iterations > 1) {
          auto graph_inputs = graph_build.GetInputs();
          for (auto input_arg : graph_inputs) {
            bool has_dim_value_or_param = true;
            auto input_shape = input_arg->Shape();
            if (input_shape != nullptr) {
              auto dim_size = input_shape->dim_size();
              for (int i = 0; i < dim_size; ++i) {
                auto& dim = input_shape->dim(i);
                if (!dim.has_dim_value() && !dim.has_dim_param()) {
                  has_dim_value_or_param = false;
                  break;
                }
              }
            }

            if (input_shape == nullptr || !has_dim_value_or_param) {
              ORT_THROW_IF_ERROR(ORT_MAKE_STATUS(ONNXRUNTIME, FAIL,
                                                 "TensorRT input: " + input_arg->Name() + " has no shape specified. " +
                                                     "Please run shape inference on the onnx model first. Details can be found in " +
                                                     "https://onnxruntime.ai/docs/execution-providers/TensorRT-ExecutionProvider.html#shape-inference-for-tensorrt-subgraphs"));
            }
          }
        }

        // Serialize modelproto to string
        auto graph_viewer = graph_build.CreateGraphViewer();
        auto model = graph_viewer->CreateModel(*GetLogger());
        auto model_proto = model->ToProto();
        graph_viewer->ToProto(*model_proto->mutable_graph(), true, true);
        model_proto->set_ir_version(ONNX_NAMESPACE::Version::IR_VERSION);

        std::string string_buf;
        model_proto->SerializeToString(string_buf);

        if (dump_subgraphs_) {
          // Dump TensorRT subgraph for debugging
          std::fstream dump("TensorrtExecutionProvider_TRT_Subgraph.onnx", std::ios::out | std::ios::trunc | std::ios::binary);
          model_proto->SerializeToOstream(dump);
        }

        // Get supported node list recursively
        SubGraphCollection_t parser_nodes_list;
        TensorrtLogger& trt_logger = GetTensorrtLogger();
        auto trt_builder = std::unique_ptr<nvinfer1::IBuilder>(nvinfer1::createInferBuilder(trt_logger));
        const auto explicitBatch = 1U << static_cast<uint32_t>(nvinfer1::NetworkDefinitionCreationFlag::kEXPLICIT_BATCH);
        auto trt_network = std::unique_ptr<nvinfer1::INetworkDefinition>(trt_builder->createNetworkV2(explicitBatch));

        auto trt_parser = tensorrt_ptr::unique_pointer<nvonnxparser::IParser>(nvonnxparser::createParser(*trt_network, trt_logger));
        trt_parser->supportsModel(string_buf.data(), string_buf.size(), parser_nodes_list, model_path_);

        SubGraphCollection_t next_nodes_list;
        const std::vector<NodeIndex>& subgraph_node_index = graph_viewer->GetNodesInTopologicalOrder();
        next_nodes_list = GetSupportedList(parser_nodes_list, iterations, max_iterations, *graph_viewer, early_termination);
        for (size_t i = 0, end = next_nodes_list.size(); i < end; ++i) {
          for (size_t j = 0, end = next_nodes_list[i].first.size(); j < end; ++j) {
            next_nodes_list[i].first[j] = group.first[subgraph_node_index[next_nodes_list[i].first[j]]];
          }
          nodes_list_output.push_back(next_nodes_list[i]);
        }
      }
    }
  }
  return nodes_list_output;
}

// Detect and remove cycles from supported node list
bool TensorrtExecutionProvider::DetectTensorRTGraphCycles(SubGraphCollection_t& supported_nodes_vector, const GraphViewer& graph, const HashValue& model_hash, bool remove_cycles) const {
  const std::vector<NodeIndex>& node_index = graph.GetNodesInTopologicalOrder();
  bool trt_cycle = true, cycle_detected = false;
  while (trt_cycle) {
    trt_cycle = false;
    std::unordered_map<std::string, size_t> node_to_index_map;
    std::unordered_map<size_t, std::string> index_to_node_map;
    std::unordered_map<std::string, std::unordered_set<std::string>> input_to_nodes_map, node_to_outputs_map;
    std::unordered_set<size_t> non_trt_node_index(node_index.begin(), node_index.end());
    size_t id = 0;
    int subgraph_index = 0;
    for (const auto& group : supported_nodes_vector) {
      if (!group.first.empty()) {
        // Construct subgraph from node list
        std::unique_ptr<IndexedSubGraph> sub_graph = GetSubGraph(group, graph, model_hash, subgraph_index);

        // Create node to inputs/outputs/index maps
        const auto& meta_def = sub_graph->GetMetaDef();
        const std::string node_name = meta_def->name();
        if (node_to_index_map.find(node_name) == node_to_index_map.end()) {
          index_to_node_map[id] = node_name;
          node_to_index_map[node_name] = id++;
        }

        if (meta_def != nullptr) {
          for (const auto& input : meta_def->inputs()) {
            input_to_nodes_map[input].insert(node_name);
          }
          for (const auto& output : meta_def->outputs()) {
            node_to_outputs_map[node_name].insert(output);
          }
        }

        // Remove TensorRT nodes from node index list
        for (const auto& index : group.first) {
          non_trt_node_index.erase(node_index[index]);
        }
        subgraph_index++;
      }
    }

    // Add non TensorRT nodes to the maps
    for (const auto& index : non_trt_node_index) {
      const auto& node = graph.GetNode(index);
      const std::string node_name = node->Name();
      if (node_to_index_map.find(node_name) == node_to_index_map.end()) {
        index_to_node_map[id] = node_name;
        node_to_index_map[node_name] = id++;
      }

      for (const auto& input : node->InputDefs()) {
        input_to_nodes_map[input->Name()].insert(node_name);
      }

      for (const auto& input : node->ImplicitInputDefs()) {
        input_to_nodes_map[input->Name()].insert(node_name);
      }

      for (const auto& output : node->OutputDefs()) {
        node_to_outputs_map[node_name].insert(output->Name());
      }
    }

    // Create adjacency list
    size_t graph_size = node_to_index_map.size();
    std::list<size_t>* adjacency_map = new std::list<size_t>[graph_size];
    for (const auto& node : node_to_outputs_map) {
      for (auto iter = node.second.begin(); iter != node.second.end(); ++iter) {
        const auto& loc = input_to_nodes_map.find(*iter);
        if (loc != input_to_nodes_map.end()) {
          size_t parent_node_index = node_to_index_map.find(node.first)->second;
          for (auto child_node : loc->second) {
            size_t child_node_index = node_to_index_map.find(child_node)->second;
            adjacency_map[parent_node_index].push_back(child_node_index);
          }
        }
      }
    }

    // Check cycle in the graph
    bool* visited = new bool[graph_size];
    bool* st = new bool[graph_size];
    for (size_t i = 0; i < graph_size; ++i) {
      visited[i] = false;
      st[i] = false;
    }

    std::vector<size_t> cycles;
    bool has_cycle = false;
    for (size_t i = 0; i < graph_size; ++i) {
      if (FindCycleHelper(i, adjacency_map, visited, st, cycles)) {
        has_cycle = true;
        cycle_detected = true;
        break;
      }
    }

    // Remove TensorRT subgraph from the supported node list if it's part of the cycle
    if (has_cycle && remove_cycles) {
      for (size_t i = 0; i < cycles.size(); ++i) {
        auto loc = index_to_node_map.find(cycles[i]);
        if (loc != index_to_node_map.end() && loc->second.find("TRTKernel") != std::string::npos) {
          supported_nodes_vector.erase(supported_nodes_vector.begin() + cycles[i]);
          trt_cycle = true;
          break;
        }
      }
    }

    delete[] adjacency_map;
    delete[] visited;
    delete[] st;
  }
  return cycle_detected;
}

std::vector<std::unique_ptr<ComputeCapability>>
TensorrtExecutionProvider::GetCapability(const GraphViewer& graph,
                                         const IKernelLookup& /*kernel_lookup*/) const {
  // Get ModelPath
  const auto& path_string = graph.ModelPath().ToPathString();
#ifdef _WIN32
  wcstombs_s(nullptr, model_path_, sizeof(model_path_), path_string.c_str(), sizeof(model_path_));
#else
  strcpy(model_path_, path_string.c_str());
#endif

  // Generate unique kernel name for TRT graph
  HashValue model_hash = TRTGenerateId(graph);

  // Get supported node list from TensorRT parser
  const int number_of_ort_nodes = graph.NumberOfNodes();
  std::vector<size_t> nodes_vector(number_of_ort_nodes);
  std::iota(std::begin(nodes_vector), std::end(nodes_vector), 0);

  std::vector<size_t> filtered_nodes_vector;
  const std::vector<NodeIndex>& node_index = graph.GetNodesInTopologicalOrder();
  for (const auto& index : nodes_vector) {
    const auto& node = graph.GetNode(node_index[index]);

    /* If current node is control flow op, we take different approach based on following four cases:
     *
     * (1) control flow op is supported by TRT, and its subgraphs are all supported by TRT. Assign this node to TRT.
     * (2) control flow op is supported by TRT, but not all its subgraphs supported by TRT. Don't assign this node to TRT.
     * (3) control flow op is not supported by TRT, but its subgraphs all supported by TRT. Don't assign this node to TRT.
     * (4) control flow op is not supported by TRT, and not all its subgraphs supported by TRT. Don't assign this node to TRT.
     *
     * For cases 2, 3, 4, even though the control flow op is not assigned to TRT, any portion of its subgraphs that can run in TRT will be still fused and assigned to TRT EP.
     */
    if (control_flow_op_set_.find(node->OpType()) != control_flow_op_set_.end()) {
      auto sub_graphs = node->GetSubgraphs();
      if (sub_graphs.size() != 0) {
        bool all_subgraphs_are_supported = true;
        for (auto sub_graph : sub_graphs) {
          if (!AllNodesAssignedToSpecificEP(*(sub_graph->CreateGraphViewer()), kTensorrtExecutionProvider)) {
            all_subgraphs_are_supported = false;
            break;
          }
        }
        if (!all_subgraphs_are_supported) {
          // if not all its subgraphs are supported, we need to exclude this control flow op
          continue;
        }
      }
    }
    filtered_nodes_vector.push_back(index);
  }

  SubGraphCollection_t supported_nodes_vector, parser_nodes_vector = {{filtered_nodes_vector, false}};
  bool early_termination = false;
  supported_nodes_vector = GetSupportedList(parser_nodes_vector, 0, max_partition_iterations_, graph, &early_termination);
  if (early_termination) {
    supported_nodes_vector.clear();
  }

  // Remove subgraphs if its size is less than the predefined minimal size
  for (auto it = supported_nodes_vector.begin(); it != supported_nodes_vector.end(); ++it) {
    const size_t subgraph_size = it->first.size();
    if (subgraph_size < min_subgraph_size_) {
      supported_nodes_vector.erase(it--);
    }
  }

  // Detect and remove cycles from supported node list
  DetectTensorRTGraphCycles(supported_nodes_vector, graph, model_hash);

  // Consolidate supported node list
  if (supported_nodes_vector.size() > 1) {
    nodes_vector.clear();
    for (const auto& group : supported_nodes_vector) {
      if (!group.first.empty()) {
        nodes_vector.insert(nodes_vector.end(), group.first.begin(), group.first.end());
      }
    }
    SubGraphCollection_t consolidated_supported_nodes_vector = {{nodes_vector, true}};
    if (DetectTensorRTGraphCycles(consolidated_supported_nodes_vector, graph, model_hash, false)) {
      LOGS_DEFAULT(INFO) << "[TensorRT EP] TensorRT nodes are not consolidated because graph will have cycles after consolidation";
    } else {
      LOGS_DEFAULT(INFO) << "[TensorRT EP] TensorRT nodes are consolidated into one subgraph";
      supported_nodes_vector = consolidated_supported_nodes_vector;
    }
  }

  // Construct subgraph capability from node list
  std::vector<std::unique_ptr<ComputeCapability>> result;

  // Handle the case where the graph is subgraph of control flow op.
  // The purpose is to make control flow op as well as its subgraphs run on TRT.
  // Here we need to check whether subgraph is fully supported by TRT and don't fuse the nodes of the subgraph until control flow op level.
  if (IsSubGraphOfControlFlowOp(graph) && IsSubGraphFullySupported(supported_nodes_vector, number_of_ort_nodes)) {
    const std::vector<NodeIndex>& node_index = graph.GetNodesInTopologicalOrder();
    bool all_subgraphs_are_supported = true;

    // "If" control flow op has two subgraph bodies, "then" body and "else" body respectively.
    // Check its parent node's another subgraph to see whether that subgraph is also fully supported by TRT.
    if (graph.ParentNode()->OpType() == "If") {
      all_subgraphs_are_supported = false;
      SubGraphCollection_t subgraph_supported_nodes_vector;
      auto sub_graphs = graph.ParentNode()->GetSubgraphs();
      for (auto sub_graph : sub_graphs) {
        if (sub_graph.get() != &graph.GetGraph()) {
          auto sub_graph_veiwer = sub_graph->CreateGraphViewer();
          const int number_of_ort_subgraph_nodes = sub_graph_veiwer->NumberOfNodes();
          std::vector<size_t> subgraph_nodes_vector(number_of_ort_subgraph_nodes);
          std::iota(std::begin(subgraph_nodes_vector), std::end(subgraph_nodes_vector), 0);
          SubGraphCollection_t parser_subgraph_nodes_vector = {{subgraph_nodes_vector, false}};
          bool subgraph_early_termination = false;

          // Another subgraph of "If" control flow has been parsed by GetCapability before and all subgraph's nodes assigned to TRT EP.
          if (AllNodesAssignedToSpecificEP(*sub_graph_veiwer, kTensorrtExecutionProvider)) {
            all_subgraphs_are_supported = true;
            break;
          }
          // Another subgraph of "If" control flow has been parsed by GetCapability and not all subgraph's nodes assigned to TRT EP.
          // (Note: GetExecutionProviderType() returns "" meaning node has not yet been assigned to any EPs)
          else if (!AllNodesAssignedToSpecificEP(*sub_graph_veiwer, "")) {
            all_subgraphs_are_supported = false;
            break;
          }

          // Another subgraph of "If" control flow has not yet been parsed by GetCapability.
          subgraph_supported_nodes_vector = GetSupportedList(parser_subgraph_nodes_vector, 0, max_partition_iterations_, *sub_graph_veiwer, &subgraph_early_termination);
          all_subgraphs_are_supported = IsSubGraphFullySupported(subgraph_supported_nodes_vector, number_of_ort_subgraph_nodes);
          break;
        }
      }
    }

    if (all_subgraphs_are_supported) {
      // We want the subgraph nodes to be assigned to TRT EP but don't want them to be fused until later at the control flow op level.
      // Simply request the subgraph nodes with a single ComputeCapability for each with no MetaDef (i.e. what the default implementation for IExecutionProvider::GetCapability does).
      for (const auto& group : supported_nodes_vector) {
        if (!group.first.empty()) {
          for (const auto& index : group.first) {
            std::unique_ptr<IndexedSubGraph> sub_graph = onnxruntime::IndexedSubGraph::Create();
            sub_graph->Nodes().push_back(node_index[index]);
            result.push_back(ComputeCapability::Create(std::move(sub_graph)));
          }
        }
      }
      LOGS_DEFAULT(INFO) << "[TensorRT EP] Whole graph will run on TensorRT execution provider";

      // The context map is only used during EP compile time, release it to save memory space.
      subgraph_context_map_.clear();
      return result;
    }
  }

  int number_of_trt_nodes = 0, subgraph_index = 0;
  for (const auto& group : supported_nodes_vector) {
    if (!group.first.empty()) {
      std::unique_ptr<IndexedSubGraph> sub_graph = GetSubGraph(group, graph, model_hash, subgraph_index);
      result.push_back(ComputeCapability::Create(std::move(sub_graph)));
      number_of_trt_nodes += static_cast<int>(group.first.size());
      subgraph_index++;
    }
  }

  const size_t number_of_subgraphs = supported_nodes_vector.size();
  if (number_of_trt_nodes == 0) {
    LOGS_DEFAULT(WARNING) << "[TensorRT EP] No graph will run on TensorRT execution provider";
  } else if (number_of_trt_nodes == number_of_ort_nodes) {
    LOGS_DEFAULT(INFO) << "[TensorRT EP] Whole graph will run on TensorRT execution provider";
  } else {
    sync_stream_after_enqueue_ = true;
    LOGS_DEFAULT(INFO) << "[TensorRT EP] Graph is partitioned and number of subgraphs running on TensorRT execution provider is " << number_of_subgraphs;
  }

  // The context map is only used during EP compile time, release it to save memory space.
  subgraph_context_map_.clear();
  return result;
}

common::Status TensorrtExecutionProvider::Compile(const std::vector<FusedNodeAndGraph>& fused_nodes_and_graphs,
                                                  std::vector<NodeComputeInfo>& node_compute_funcs) {
  for (auto& fused_node_graph : fused_nodes_and_graphs) {
    const GraphViewer& graph_body_viewer = fused_node_graph.filtered_graph;
    const Node& fused_node = fused_node_graph.fused_node;
    // Build map from input name to its index in input definitions
    std::unordered_map<std::string, size_t> input_map;
    const auto& input_defs = fused_node.InputDefs();
    input_map.reserve(input_defs.size());
    for (size_t i = 0, end = input_defs.size(); i < end; ++i) {
      input_map[input_defs[i]->Name()] = i;
    }

    // Build map from output name to its index in output definitions
    std::unordered_map<std::string, size_t> output_map;
    const auto& output_defs = fused_node.OutputDefs();
    output_map.reserve(output_defs.size());
    for (size_t i = 0, end = output_defs.size(); i < end; ++i) {
      output_map[output_defs[i]->Name()] = i;
    }

    // Reconstruct graph proto from fused node's function body
    auto model = graph_body_viewer.CreateModel(*GetLogger());
    auto model_proto = model->ToProto();
    graph_body_viewer.ToProto(*model_proto->mutable_graph(), true, true);
    model_proto->set_ir_version(ONNX_NAMESPACE::Version::IR_VERSION);
    std::string string_buf;
    model_proto->SerializeToString(string_buf);

    if (dump_subgraphs_) {
      // Dump TensorRT subgraphs
      std::fstream dump(fused_node.Name() + ".onnx", std::ios::out | std::ios::trunc | std::ios::binary);
      model_proto->SerializeToOstream(dump);
    }

    TensorrtLogger& trt_logger = GetTensorrtLogger();
    auto trt_builder = std::unique_ptr<nvinfer1::IBuilder>(nvinfer1::createInferBuilder(trt_logger));
    const auto explicitBatch = 1U << static_cast<uint32_t>(nvinfer1::NetworkDefinitionCreationFlag::kEXPLICIT_BATCH);
    auto trt_network = std::unique_ptr<nvinfer1::INetworkDefinition>(trt_builder->createNetworkV2(explicitBatch));
    auto trt_config = std::unique_ptr<nvinfer1::IBuilderConfig>(trt_builder->createBuilderConfig());
    auto trt_parser = tensorrt_ptr::unique_pointer<nvonnxparser::IParser>(nvonnxparser::createParser(*trt_network, trt_logger));
    trt_parser->parse(string_buf.data(), string_buf.size(), model_path_);
    trt_config->setMaxWorkspaceSize(max_workspace_size_);

    // Force Pow + Reduce ops in layer norm to run in FP32 to avoid overflow
    if (fp16_enable_ && layer_norm_fp32_fallback_) {
      for (auto idx = 1; idx < trt_network->getNbLayers() - 1; ++idx) {
        auto layer = trt_network->getLayer(idx);
        auto next_layer = trt_network->getLayer(idx + 1);
        if (layer->getType() == nvinfer1::LayerType::kELEMENTWISE && next_layer->getType() == nvinfer1::LayerType::kREDUCE && (static_cast<nvinfer1::IElementWiseLayer*>(layer))->getOperation() == nvinfer1::ElementWiseOperation::kPOW) {
          LOGS_DEFAULT(VERBOSE) << "[TensorRT EP] Force Pow + Reduce ops in layer norm to run in FP32 to avoid overflow";
          layer->setPrecision(nvinfer1::DataType::kFLOAT);
          next_layer->setPrecision(nvinfer1::DataType::kFLOAT);
          layer->setOutputType(0, nvinfer1::DataType::kFLOAT);
          next_layer->setOutputType(0, nvinfer1::DataType::kFLOAT);
        }
      }
    }

    int num_inputs = trt_network->getNbInputs();
    int num_outputs = trt_network->getNbOutputs();
    std::unordered_map<std::string, size_t> input_indexes(num_inputs);
    std::unordered_map<std::string, size_t> output_indexes(num_outputs);
    std::unordered_map<std::string, size_t> output_types(num_outputs);

    /*
     * Initialize shape range for each dynamic shape input tensor:
     *   1) If user explicitly specifies optimization profiles via provider options, TRT EP will create those profiles during EP compile time.
     *      It won't make adjustment for profile values during EP compute time.
     *
     *   2) If no explicit optimization profiles provided by user, TRT EP will firstly set min/max/opt shape to [INT_MAX, INT_MIN, INT_MIN].
     *      Later in EP compute time, the shape will be adjusted to [min_input_value, max_input_value, max_input_value] based on input tensor value.
     *
     *
     * Once the TRT profiles are created:
     *   1) If all the dynamic shape input tensors have associated profiles explicitly provided by user, those profiles will be applied to TRT builder config
     *      and the engine will be built at EP compile time.
     *
     *   2) As long as one of the dynamic shape input tensors has no explicitly associated profile, TRT EP will create default shape as described above,
     *      and all the profiles won't be applied and engine won't be built until EP compute time.
     */
    bool has_dynamic_shape = false;  // True if input tensor has dynamic shape and no explicit profile is specified, otherwise false.
    bool has_explicit_profile = false;
    bool apply_explicit_profile = false;
    int num_profiles = 0;
    std::vector<nvinfer1::IOptimizationProfile*> trt_profiles;

    // Following c++ map data structure is used to help serialize/deserialize profiles where it saves dynamic shape dimension(s) and min/max/opt values for dynamic shape input tensor.
    //
    // (1) Single profile case:
    // For example, assume tensor_a has two dynamic shape dimensions: dim_0 and dim_2, and tensor_b
    // has one dynamic shape dimension: dim_1. The data will be:
    // {
    //   tensor_a: {
    //              dim_0: [[min_shape, max_shape, opt_shape]],
    //              dim_2: [[min_shape, max_shape, opt_shape]]
    //   },
    //   tensor_b: {
    //              dim_1: [[min_shape, max_shape, opt_shape]]
    //   }
    // }
    //
    // (2) Multiple profiles case:
    // For example, assume tensor_a has one dynamic shap dimension: dim 0, and tensor_b has one dynamic shape dimension: dim_1,
    // and both of the tensors have two profiles. The data will be:
    // {
    //   tensor_a: {
    //     dim_0: [[min_shape_0, max_shape_0, opt_shape_0], [min_shape_1, max_shape_1, opt_shape_1]]
    //   },
    //   tensor_b: {
    //     dim_1: [[min_shape_2, max_shape_2, opt_shape_2], [min_shape_3, max_shape_3, opt_shape_3]]
    //   }
    // }
    ShapeRangesMap input_explicit_shape_ranges;
    ShapeRangesMap input_implicit_shape_ranges;

    if ((!profile_min_shapes_.empty()) && (!profile_max_shapes_.empty()) && (!profile_opt_shapes_.empty())) {
      has_explicit_profile = true;
      num_profiles = GetNumProfiles(profile_min_shapes_);
      for (int i = 0; i < num_profiles; i++) {
        trt_profiles.push_back(trt_builder->createOptimizationProfile());
      }
    }

    // Iterate all input tensors to check dynamic shape
    for (unsigned int i = 0, end = num_inputs; i < end; ++i) {
      auto input = trt_network->getInput(i);
      const std::string& input_name = input->getName();
      nvinfer1::Dims dims = input->getDimensions();
      int nb_dims = dims.nbDims;

      // Apply explicit optimization profiles provided by user
      if (has_explicit_profile) {
        apply_explicit_profile = ApplyProfileShapesFromProviderOptions(trt_profiles, input, profile_min_shapes_, profile_max_shapes_, profile_opt_shapes_, input_explicit_shape_ranges);
      }

      // If no explicit optimization profile is being applied, TRT EP will later set min/max/opt shape values based on input tensor values at EP compute time
      if (!apply_explicit_profile) {
        if (input->isShapeTensor()) {
          // Shape tensor
          std::vector<std::vector<int64_t>> profile_vector;
          std::vector<int64_t> shape_vector{INT_MAX, INT_MIN, INT_MIN};
          profile_vector.push_back(shape_vector);  // only one profile needed
          input_implicit_shape_ranges[input_name][0] = profile_vector;
          has_dynamic_shape = true;
        } else {
          // Execution tensor
          for (int j = 0, end = nb_dims; j < end; ++j) {
            if (dims.d[j] == -1) {
              std::vector<std::vector<int64_t>> profile_vector;
              std::vector<int64_t> shape_vector{INT_MAX, INT_MIN, INT_MIN};
              profile_vector.push_back(shape_vector);  // only one profile needed
              input_implicit_shape_ranges[input_name][j] = profile_vector;
              has_dynamic_shape = true;
            }
          }
        }
        apply_explicit_profile = false;
      }
    }

    // Set explicit profiles in TRT config if all dynamic shape inputs have associated profiles provided by user
    if (has_explicit_profile) {
      // TRT EP has a constraint here.
      // Users need to provide all the dynamic shape inputs with associated profiles if they want to explicitly specify profiles through provider options.
      if (has_dynamic_shape) {
        std::ostringstream msg;
        msg << "User needs to provide all the dynamic shape inputs with associated profiles if they want to explicitly set profiles through provider options.\n";
        msg << "Please note that main graph could be partitioned into TRT/CUDA/CPU subgraphs, in this case, user also needs to provide shape profiles for the TRT subgraph's input if it's dynamic shape input.\n";
        msg << "Following input(s) has no associated shape profiles provided: ";
        auto begin = input_implicit_shape_ranges.begin();
        auto end = input_implicit_shape_ranges.end();
        auto it = begin;
        if (it != end) {
          msg << it->first;
          ++it;
        }
        for (; it != end; ++it) {
          msg << "," << it->first;
        }
        return ORT_MAKE_STATUS(ONNXRUNTIME, EP_FAIL, msg.str());
      } else {
        for (auto trt_profile : trt_profiles) {
          trt_config->addOptimizationProfile(trt_profile);
        }
      }
    }
    // If no explicit profile is applied and the input has dynamic shape, TRT EP simply creates one profile by default.
    // It will later set proper min/max/opt shape values duing EP compute time.
    else if (!has_explicit_profile && has_dynamic_shape) {
      trt_profiles.push_back(trt_builder->createOptimizationProfile());
    }

    // Check platform availability for low precision
    if (fp16_enable_) {
      if (!trt_builder->platformHasFastFp16()) {
        fp16_enable_ = false;
        LOGS_DEFAULT(WARNING) << "[TensorRT EP] ORT_TENSORRT_FP16_ENABLE is set, but platform doesn't support fast native fp16";
      }
    }

    if (int8_enable_) {
      if (!trt_builder->platformHasFastInt8()) {
        int8_enable_ = false;
        LOGS_DEFAULT(WARNING) << "[TensorRT EP] ORT_TENSORRT_INT8_ENABLE is set, but platform doesn't support fast native int8";
      }
    }

    // Load INT8 calibration table
    std::unordered_map<std::string, float> dynamic_range_map;
    if (int8_enable_ && int8_calibration_cache_available_) {
      const std::string calibration_cache_path = GetCachePath(cache_path_, int8_calibration_cache_name_);
      if (!ReadDynamicRange(calibration_cache_path, int8_use_native_tensorrt_calibration_table_, dynamic_range_map)) {
        throw std::runtime_error("Failed to read INT8 calibration table " + calibration_cache_path);
      }
    }

    // Set precision flags
    std::string trt_node_name_with_precision = fused_node.Name();
    if (fp16_enable_ && int8_enable_) {
      trt_config->setFlags(1U << static_cast<uint32_t>(nvinfer1::BuilderFlag::kFP16) | 1U << static_cast<uint32_t>(nvinfer1::BuilderFlag::kINT8));
      trt_node_name_with_precision += "_fp16_int8";
      LOGS_DEFAULT(VERBOSE) << "[TensorRT EP] FP16 and INT8 mode is enabled";
    } else if (fp16_enable_) {
      trt_config->setFlag(nvinfer1::BuilderFlag::kFP16);
      trt_node_name_with_precision += "_fp16";
      LOGS_DEFAULT(VERBOSE) << "[TensorRT EP] FP16 mode is enabled";
    } else if (int8_enable_) {
      trt_config->setFlag(nvinfer1::BuilderFlag::kINT8);
      trt_node_name_with_precision += "_int8";
      LOGS_DEFAULT(VERBOSE) << "[TensorRT EP] INT8 mode is enabled";
    }

    // Set DLA
    if (fp16_enable_ || int8_enable_) {
      if (dla_enable_ && dla_core_ >= 0) {  // DLA can only run with FP16 and INT8
        int number_of_dla_core = trt_builder->getNbDLACores();
        if (number_of_dla_core == 0) {
          LOGS_DEFAULT(WARNING) << "[TensorRT EP] Try to use DLA core, but platform doesn't have any DLA core";
          dla_enable_ = false;
        } else {
          if (dla_core_ >= number_of_dla_core) {
            LOGS_DEFAULT(WARNING) << "[TensorRT EP] Try to use DLA core #" << dla_core_ << ", but it exceeds platform's maximum DLA core number " << number_of_dla_core << ". Use DLA core 0 instead.";
            dla_core_ = 0;
          }
          LOGS_DEFAULT(VERBOSE) << "[TensorRT EP] use DLA core " << dla_core_;
          trt_config->setFlag(nvinfer1::BuilderFlag::kGPU_FALLBACK);
          trt_config->setDefaultDeviceType(nvinfer1::DeviceType::kDLA);
          trt_config->setDLACore(dla_core_);
          trt_node_name_with_precision += "_dlacore" + std::to_string(dla_core_);
        }
      }
    }

    // enable sparse weights
    if (sparsity_enable_) {
      trt_config->setFlag(nvinfer1::BuilderFlag::kSPARSE_WEIGHTS);
      LOGS_DEFAULT(VERBOSE) << "[TensorRT EP] Sparse weights are allowed";
    }

    // enable builder heuristics
    if (build_heuristics_enable_) {
      trt_config->setFlag(nvinfer1::BuilderFlag::kENABLE_TACTIC_HEURISTIC);
      LOGS_DEFAULT(VERBOSE) << "[TensorRT EP] Builder heuristics are enabled";
    }
#if NV_TENSORRT_MINOR > 5 && NV_TENSORRT_MAJOR >= 8
    // switch optimizaion level
    if (builder_optimization_level_ != 3) {
      trt_config->setBuilderOptimizationLevel(builder_optimization_level_);
      LOGS_DEFAULT(VERBOSE) << "[TensorRT EP] Builder optimization level is set to " << builder_optimization_level_;
    }

    // limit auxiliary streams
    if (auxiliary_streams_ >= 0) {
      trt_config->setMaxAuxStreams(auxiliary_streams_);
      LOGS_DEFAULT(VERBOSE) << "[TensorRT EP] Auxiliary streams are se to " << auxiliary_streams_;
    }
#else
    if (builder_optimization_level_ != 3) {
      LOGS_DEFAULT(WARNING) << "[TensorRT EP] Builder optimization level can only be used on TRT 8.6 onwards!";
    }
    if (auxiliary_streams_ >= 0) {
      LOGS_DEFAULT(WARNING) << "[TensorRT EP] Auxiliary streams can only be set on TRT 8.6 onwards!";
    }
#endif
    // limit used tactic sources
    if (!tactic_sources_.empty()) {
      nvinfer1::TacticSources tactics = trt_config->getTacticSources();
      tactics |= GetTacticSourceFromString(tactic_sources_);
      trt_config->setTacticSources(tactics);
      LOGS_DEFAULT(VERBOSE) << "[TensorRT EP] Tactic sources are limited using " << tactic_sources_;
    }

    // Build TRT engine (if needed) and load TRT engine if:
    //   (1) Graph has no dynamic shape input
    //   (2) All the dynamic shape inputs have associated explicit profiles specified by user
    //
    // Otherwise engine will be handled at inference time.
    std::unique_ptr<nvinfer1::ICudaEngine> trt_engine;
    std::unique_ptr<nvinfer1::IExecutionContext> trt_context;

    // Name the engine cache based on GPU compute capacity and reduce the chance of loading an incompatible cache
    // Note: Engine cache generated on a GPU with large memory might not be loadable on a GPU with smaller memory, even if they share the same compute capacity
    cudaDeviceProp prop;
    CUDA_CALL_THROW(cudaGetDeviceProperties(&prop, device_id_));
    std::string compute_capability = GetComputeCapacity(prop);

    if (!has_dynamic_shape) {
      const std::string cache_path = GetCachePath(cache_path_, trt_node_name_with_precision);
      const std::string engine_cache_path = cache_path + "_sm" + compute_capability + ".engine";
      const std::string encrypted_engine_cache_path = engine_cache_path + ".encrypted";
      const std::string profile_cache_path = cache_path + "_sm" + compute_capability + ".profile";
      std::string timing_cache_path = "";
      bool engine_update = false;
      if (timing_cache_enable_) {
        timing_cache_path = GetTimingCachePath(global_cache_path_, prop);
      }
      {
        // ifstream file check, engine serialization/deserialization and engine build are in critical section. It needs lock protection to prevent race condition when inferencing with multithreading.
        auto lock = GetApiLock();

        // If explicit profile flag is on and engine cache enable flag is on,
        // we need to compare explicit profiles and profiles used to build the engine in order to decide whether to rebuild the engine.
        if (has_explicit_profile && engine_cache_enable_) {
          engine_update = CompareProfiles(profile_cache_path, profile_min_shapes_, profile_max_shapes_, profile_opt_shapes_);
          if (engine_update) {
            LOGS_DEFAULT(VERBOSE) << "[TensorRT EP] Engine will be built";
          } else {
            LOGS_DEFAULT(VERBOSE) << "[TensorRT EP] Engine won't be rebuilt";
          }
        }

        std::ifstream engine_file(engine_cache_path, std::ios::binary | std::ios::in);
        if (engine_cache_enable_ && !engine_decryption_enable_ && engine_file && !engine_update) {
          engine_file.seekg(0, std::ios::end);
          size_t engine_size = engine_file.tellg();
          engine_file.seekg(0, std::ios::beg);
          std::unique_ptr<char[]> engine_buf{new char[engine_size]};
          engine_file.read((char*)engine_buf.get(), engine_size);
          trt_engine = std::unique_ptr<nvinfer1::ICudaEngine>(runtime_->deserializeCudaEngine(engine_buf.get(), engine_size, nullptr));
          LOGS_DEFAULT(VERBOSE) << "[TensorRT EP] DeSerialized " + engine_cache_path;
          if (trt_engine == nullptr) {
            return ORT_MAKE_STATUS(ONNXRUNTIME, EP_FAIL,
                                   "TensorRT EP could not deserialize engine from cache: " + engine_cache_path);
          }
        } else if (engine_decryption_enable_ && engine_cache_enable_ && std::filesystem::exists(encrypted_engine_cache_path) && !engine_update) {
          // Decrypt engine
          size_t engine_size = 0;
          if (!engine_decryption_(encrypted_engine_cache_path.c_str(), nullptr, &engine_size)) {
            return ORT_MAKE_STATUS(ONNXRUNTIME, EP_FAIL,
                                   "TensorRT EP could not get engine buffer size");
          }
          std::unique_ptr<char[]> engine_buf{new char[engine_size]};
          if (!engine_decryption_(encrypted_engine_cache_path.c_str(), &engine_buf[0], &engine_size)) {
            return ORT_MAKE_STATUS(ONNXRUNTIME, EP_FAIL,
                                   "TensorRT EP could not call engine decryption function decrypt");
          }
          // Deserialize engine
          trt_engine = std::unique_ptr<nvinfer1::ICudaEngine>(runtime_->deserializeCudaEngine(engine_buf.get(), engine_size, nullptr));
          LOGS_DEFAULT(VERBOSE) << "[TensorRT EP] Decrypted and DeSerialized " + encrypted_engine_cache_path;
          if (trt_engine == nullptr) {
            return ORT_MAKE_STATUS(ONNXRUNTIME, EP_FAIL,
                                   "TensorRT EP could not deserialize engine from encrypted cache: " + encrypted_engine_cache_path);
          }
        } else {
          // Set INT8 per tensor dynamic range
          if (int8_enable_ && trt_builder->platformHasFastInt8() && int8_calibration_cache_available_) {
            trt_config->setInt8Calibrator(nullptr);
            if (!SetDynamicRange(*trt_network, dynamic_range_map)) {
              return ORT_MAKE_STATUS(ONNXRUNTIME, EP_FAIL,
                                     "TensorRT EP could not set INT8 dynamic range for fused node: " + fused_node.Name());
            }
          }

          // Load timing cache from file. Create a fresh cache if the file doesn't exist
          std::unique_ptr<nvinfer1::ITimingCache> timing_cache = nullptr;
          if (timing_cache_enable_) {
            std::vector<char> loaded_timing_cache = loadTimingCacheFile(timing_cache_path);
            timing_cache.reset(trt_config->createTimingCache(static_cast<const void*>(loaded_timing_cache.data()), loaded_timing_cache.size()));
            if (timing_cache == nullptr) {
              return ORT_MAKE_STATUS(ONNXRUNTIME, EP_FAIL,
                                     "TensorRT EP could not create timing cache: " + timing_cache_path);
            }
            trt_config->setTimingCache(*timing_cache, force_timing_cache_match_);
            if (detailed_build_log_) {
              LOGS_DEFAULT(VERBOSE) << "[TensorRT EP] Deserialized timing cache from " + timing_cache_path;
            }
          }

          // Build engine
          std::chrono::steady_clock::time_point engine_build_start;
          if (detailed_build_log_) {
            engine_build_start = std::chrono::steady_clock::now();
          }
          std::unique_ptr<nvinfer1::IHostMemory> serialized_engine{trt_builder->buildSerializedNetwork(*trt_network, *trt_config)};
          if (serialized_engine == nullptr) {
            return ORT_MAKE_STATUS(ONNXRUNTIME, EP_FAIL,
                                   "TensorRT EP failed to create engine from network for fused node: " + fused_node.Name());
          }
          trt_engine = std::unique_ptr<nvinfer1::ICudaEngine>(runtime_->deserializeCudaEngine(serialized_engine->data(), serialized_engine->size()));
          if (trt_engine == nullptr) {
            return ORT_MAKE_STATUS(ONNXRUNTIME, EP_FAIL,
                                   "TensorRT EP failed to deserialize engine for fused node: " + fused_node.Name());
          }
          if (detailed_build_log_) {
            auto engine_build_stop = std::chrono::steady_clock::now();
            LOGS_DEFAULT(INFO) << "TensorRT engine build for " << trt_node_name_with_precision << " took: " << std::chrono::duration_cast<std::chrono::milliseconds>(engine_build_stop - engine_build_start).count() << "ms" << std::endl;
          }
          if (engine_cache_enable_) {
            // Serialize engine profile if it has explicit profiles
            if (has_explicit_profile) {
              SerializeProfileV2(profile_cache_path, input_explicit_shape_ranges);
              LOGS_DEFAULT(VERBOSE) << "[TensorRT EP] Serialized " + profile_cache_path;
            }

            if (engine_decryption_enable_) {
              // Encrypt engine. The library is not always deployed with the encrypt function, so check if it is available first.
              if (engine_encryption_ != nullptr) {
                if (!engine_encryption_(encrypted_engine_cache_path.c_str(), reinterpret_cast<char*>(serialized_engine->data()), serialized_engine->size())) {
                  return ORT_MAKE_STATUS(ONNXRUNTIME, EP_FAIL,
                                         "TensorRT EP call to engine encryption library failed");
                }
                LOGS_DEFAULT(VERBOSE) << "[TensorRT EP] Serialized and encrypted engine " + encrypted_engine_cache_path;
              } else {
                LOGS_DEFAULT(WARNING) << "[TensorRT EP] Engine cache encryption function is not found. No cache is written to disk";
              }
            } else {
              std::ofstream file(engine_cache_path, std::ios::binary | std::ios::out);
              file.write(reinterpret_cast<char*>(serialized_engine->data()), serialized_engine->size());
              LOGS_DEFAULT(VERBOSE) << "[TensorRT EP] Serialized engine " + engine_cache_path;
            }
          }
          // serialize and save timing cache
          if (timing_cache_enable_) {
            auto timing_cache = trt_config->getTimingCache();
            std::unique_ptr<nvinfer1::IHostMemory> timingCacheHostData{timing_cache->serialize()};
            if (timingCacheHostData == nullptr) {
              return ORT_MAKE_STATUS(ONNXRUNTIME, EP_FAIL,
                                     "TensorRT EP could not serialize timing cache: " + timing_cache_path);
            }
            saveTimingCacheFile(timing_cache_path, timingCacheHostData.get());
            if (detailed_build_log_) {
              LOGS_DEFAULT(VERBOSE) << "[TensorRT EP] Serialized timing cache " + timing_cache_path;
            }
          }
        }
      }

      // Build context
      // Note: Creating an execution context from an engine is thread safe per TRT doc
      // https://docs.nvidia.com/deeplearning/tensorrt/developer-guide/index.html#threading
      if (context_memory_sharing_enable_) {
        size_t mem_size = trt_engine->getDeviceMemorySize();
        if (mem_size > max_ctx_mem_size_) {
          max_ctx_mem_size_ = mem_size;
        }
        trt_context = std::unique_ptr<nvinfer1::IExecutionContext>(trt_engine->createExecutionContextWithoutDeviceMemory());
      } else {
        trt_context = std::unique_ptr<nvinfer1::IExecutionContext>(trt_engine->createExecutionContext());
      }
      if (!trt_context) {
        return ORT_MAKE_STATUS(ONNXRUNTIME, EP_FAIL,
                               "TensorRT EP could not build execution context for fused node: " + fused_node.Name());
      }
    }

    // Create input to index map
    for (int i = 0; i < num_inputs; ++i) {
      auto input = trt_network->getInput(i);
      const std::string& input_name = input->getName();
      const auto& iter = input_map.find(input_name);
      if (iter != input_map.end()) {
        input_indexes[input_name] = iter->second;
      }
    }

    // Create output to index and type maps
    const auto& graph_output = model_proto->graph().output();
    for (int i = 0; i < num_outputs; ++i) {
      const std::string& output_name = trt_network->getOutput(i)->getName();
      const auto& iter = output_map.find(output_name);
      if (iter != output_map.end()) {
        output_indexes[output_name] = iter->second;
      }
      const auto& tensor_type = graph_output[i].type().tensor_type();
      output_types[output_name] = tensor_type.elem_type();
    }

    // Save TRT engine, other TRT objects and input/output info to map
    parsers_.emplace(fused_node.Name(), std::move(trt_parser));
    engines_.emplace(fused_node.Name(), std::move(trt_engine));
    contexts_.emplace(fused_node.Name(), std::move(trt_context));
    builders_.emplace(fused_node.Name(), std::move(trt_builder));
    networks_.emplace(fused_node.Name(), std::move(trt_network));
    input_info_[fused_node.Name()].push_back(input_indexes);
    output_info_[fused_node.Name()].push_back(output_indexes);
    output_info_[fused_node.Name()].push_back(output_types);
    input_shape_ranges_[fused_node.Name()] = input_implicit_shape_ranges;
    profiles_.emplace(fused_node.Name(), std::move(trt_profiles));

    // Create function state
    // TODO: remove default capture
    NodeComputeInfo compute_info;
    compute_info.create_state_func = [=](ComputeContext* context, FunctionState* state) {
      std::unique_ptr<TensorrtFuncState> p = std::make_unique<TensorrtFuncState>();
      // translate tactic sources string to nvinfer1::TacticSources
      nvinfer1::TacticSources tactics = 0;
      if (!tactic_sources_.empty()) {
        tactics = GetTacticSourceFromString(tactic_sources_);
      }
      *p = {context->allocate_func, context->release_func, context->allocator_handle, context->node_name,
            &parsers_[context->node_name], &engines_[context->node_name], &contexts_[context->node_name], &builders_[context->node_name],
            &networks_[context->node_name], input_info_[context->node_name], output_info_[context->node_name],
            input_shape_ranges_[context->node_name], sync_stream_after_enqueue_, dds_output_allocator_map_[context->node_name], &tensorrt_mu_, fp16_enable_, int8_enable_, int8_calibration_cache_available_,
            dla_enable_, dla_core_, &max_workspace_size_, trt_node_name_with_precision, engine_cache_enable_, cache_path_,
            runtime_.get(), profiles_[context->node_name], context_memory_sharing_enable_, &max_ctx_mem_size_,
            dynamic_range_map, engine_decryption_enable_, engine_decryption_, engine_encryption_, timing_cache_enable_,
            global_cache_path_, force_timing_cache_match_, detailed_build_log_, build_heuristics_enable_, sparsity_enable_,
            builder_optimization_level_, auxiliary_streams_, !tactic_sources_.empty(), tactics};
      *state = p.release();
      return 0;
    };

    // Release function state
    compute_info.release_state_func = [](FunctionState state) {
      delete static_cast<TensorrtFuncState*>(state);
    };

    // Create compute function
    compute_info.compute_func = [this](FunctionState state, const OrtApi* api, OrtKernelContext* context) {
      Ort::KernelContext ctx(context);

      TensorrtFuncState* trt_state = reinterpret_cast<TensorrtFuncState*>(state);

      // The whole compute_function should be considered the critical section where multiple threads may update kernel function state, access one builder, create/serialize/save engine,
      // save profile and serialize/save timing cache. Therefore, those operations should be synchronized across different threads when ORT is using multithreading.
      // More details here, https://docs.nvidia.com/deeplearning/tensorrt/developer-guide/index.html#threading
      std::lock_guard<OrtMutex> lock(*(trt_state->tensorrt_mu_ptr));
      const std::unordered_map<std::string, size_t>& input_indexes = (trt_state->input_info)[0];
      const std::unordered_map<std::string, size_t>& output_indexes = (trt_state->output_info)[0];
      const std::unordered_map<std::string, size_t>& output_types = (trt_state->output_info)[1];
      bool sync_stream_after_enqueue = trt_state->sync_stream_after_enqueue;
      auto fused_node_name = trt_state->fused_node_name;
      auto& shape_ranges = trt_state->input_shape_ranges;
      auto& dds_output_allocator_map = trt_state->dds_output_allocator_map;
      auto trt_builder = trt_state->builder->get();
      auto trt_engine = trt_state->engine->get();
      auto trt_context = trt_state->context->get();
      auto trt_profiles = trt_state->profiles;
      auto max_context_mem_size_ptr = trt_state->max_context_mem_size_ptr;
      int num_inputs = static_cast<int>(input_indexes.size());
      int num_outputs = static_cast<int>(output_indexes.size());
      bool engine_update = false;
      bool context_update = false;
      std::unordered_set<std::string> input_names;
      std::unordered_map<std::string, std::vector<int32_t>> tensor_shape_values;

      OrtMemoryInfo mem_info("", OrtAllocatorType::OrtDeviceAllocator, OrtDevice(OrtDevice::GPU, OrtDevice::MemType::DEFAULT, device_id_), device_id_);
      if (alloc_ == nullptr) {
        Ort::ThrowOnError(api->KernelContext_GetAllocator(context, &mem_info, &alloc_));
      }
      OrtAllocator* alloc = alloc_;

      void* cuda_stream;
      Ort::ThrowOnError(api->KernelContext_GetGPUComputeStream(context, &cuda_stream));
      cudaStream_t stream = static_cast<cudaStream_t>(cuda_stream);

      // Name the engine cache based on GPU compute capacity and reduce the chance of loading an incompatible cache
      // Note: Engine cache generated on a GPU with large memory might not be loadable on a GPU with smaller memory, even if they share the same compute capacity
      cudaDeviceProp prop;
      CUDA_CALL_THROW(cudaGetDeviceProperties(&prop, device_id_));
      std::string compute_capability = GetComputeCapacity(prop);

      // Prepare cache name
      const std::string cache_path = GetCachePath(trt_state->engine_cache_path, trt_state->trt_node_name_with_precision);
      const std::string engine_cache_path = cache_path + "_sm" + compute_capability + ".engine";
      const std::string encrypted_engine_cache_path = engine_cache_path + ".encrypted";
      const std::string profile_cache_path = cache_path + "_sm" + compute_capability + ".profile";
      std::string timing_cache_path = "";
      if (timing_cache_enable_) {
        timing_cache_path = GetTimingCachePath(global_cache_path_, prop);
      }

      // Load serialized engine
      if (trt_state->engine_cache_enable && trt_engine == nullptr) {
        std::ifstream engine_file(engine_cache_path, std::ios::binary | std::ios::in);
        std::ifstream profile_file(profile_cache_path, std::ios::binary | std::ios::in);
        if (engine_file && !trt_state->engine_decryption_enable && profile_file) {
          // Deserialize profile
          shape_ranges = DeserializeProfileV2(profile_file);
          LOGS_DEFAULT(VERBOSE) << "[TensorRT EP] DeSerialized " + profile_cache_path;

          // Prepare buffer
          engine_file.seekg(0, std::ios::end);
          size_t engine_size = engine_file.tellg();
          engine_file.seekg(0, std::ios::beg);
          std::unique_ptr<char[]> engine_buf{new char[engine_size]};
          engine_file.read((char*)engine_buf.get(), engine_size);

          // Deserialize engine
          // Note: Deserializing an engine from a TensorRT runtime is thread safe per TRT doc
          // https://docs.nvidia.com/deeplearning/tensorrt/developer-guide/index.html#threading
          trt_state->engine->reset();
          *(trt_state->engine) = std::unique_ptr<nvinfer1::ICudaEngine>(
              trt_state->runtime->deserializeCudaEngine(engine_buf.get(), engine_size, nullptr));
          if (!(*(trt_state->engine))) {
            return ORT_MAKE_STATUS(ONNXRUNTIME, EP_FAIL, "TensorRT EP Failed to Build Engine.");
          }
          LOGS_DEFAULT(VERBOSE) << "[TensorRT EP] DeSerialized " + engine_cache_path;
          trt_engine = trt_state->engine->get();
          context_update = true;
        } else if (trt_state->engine_decryption_enable && std::filesystem::exists(encrypted_engine_cache_path) && profile_file) {
          shape_ranges = DeserializeProfileV2(profile_file);
          LOGS_DEFAULT(VERBOSE) << "[TensorRT EP] DeSerialized " + profile_cache_path;
          // Decrypt engine
          size_t engine_size = 0;
          if (!trt_state->engine_decryption(encrypted_engine_cache_path.c_str(), nullptr, &engine_size)) {
            return ORT_MAKE_STATUS(ONNXRUNTIME, EP_FAIL,
                                   "TensorRT EP could not get engine buffer size");
          }
          std::unique_ptr<char[]> engine_buf{new char[engine_size]};
          if (!trt_state->engine_decryption(encrypted_engine_cache_path.c_str(), &engine_buf[0], &engine_size)) {
            return ORT_MAKE_STATUS(ONNXRUNTIME, EP_FAIL,
                                   "TensorRT EP could not call engine decryption function decrypt");
          }
          // Deserialize engine
          // Note: Deserializing an engine from a TensorRT runtime is thread safe per TRT doc
          // https://docs.nvidia.com/deeplearning/tensorrt/developer-guide/index.html#threading
          trt_state->engine->reset();
          *(trt_state->engine) = std::unique_ptr<nvinfer1::ICudaEngine>(trt_state->runtime->deserializeCudaEngine(engine_buf.get(), engine_size, nullptr));
          if (!(*(trt_state->engine))) {
            return ORT_MAKE_STATUS(ONNXRUNTIME, EP_FAIL,
                                   "TensorRT EP could not deserialize engine from encrypted cache: " + encrypted_engine_cache_path);
          }
          LOGS_DEFAULT(VERBOSE) << "[TensorRT EP] Decrypted and DeSerialized " + encrypted_engine_cache_path;
          trt_engine = trt_state->engine->get();
          context_update = true;
        }
      }

      // Check and update shape ranges for dynamic shape inputs.
      for (int i = 0, end = num_inputs; i < end; ++i) {
        auto input = trt_state->network->get()->getInput(i);
        const std::string& input_name = input->getName();
        input_names.insert(input_name);

        // If there is any input tensor in shape_ranges, it means this input tensor has dynamic shape and its profile shape values have not yet resolved.
        // TRT EP will help determine the min/max/opt profile values based on current input tensor value.
        if (shape_ranges.find(input_name) != shape_ranges.end()) {
          auto status = ApplyProfileShapesFromInputTensorValue(trt_profiles, ctx, input, shape_ranges, input_indexes, tensor_shape_values, stream, &engine_update);
          if (status != Status::OK()) {
            return ORT_MAKE_STATUS(ONNXRUNTIME, EP_FAIL, "TensorRT EP failed to parse input tensor and generate optimization profiles.");
          }
        }
      }

      // Regenerate engine
      if (engine_update) {
        // Destroy the IExecutionContext objects before destroying an engine object, otherwise it will lead to undefined behavior.
        trt_state->context->reset();
        trt_state->engine->reset();
        auto trt_config = std::unique_ptr<nvinfer1::IBuilderConfig>(trt_builder->createBuilderConfig());
        trt_config->setMaxWorkspaceSize(*(trt_state->max_workspace_size_ptr));
        for (auto trt_profile : trt_profiles) {
          trt_config->addOptimizationProfile(trt_profile);
        }

        // Set INT8 Per Tensor Dynamic range
        if (trt_state->int8_enable && trt_builder->platformHasFastInt8() && trt_state->int8_calibration_cache_available) {
          trt_config->setInt8Calibrator(nullptr);
          if (!SetDynamicRange(*trt_state->network->get(), trt_state->dynamic_range_map)) {
            return ORT_MAKE_STATUS(ONNXRUNTIME, EP_FAIL, "TensorRT EP failed to set INT8 dynamic range.");
          }
        }

        // Set precision
        if (trt_state->fp16_enable && trt_state->int8_enable) {
          trt_config->setFlags(1U << static_cast<uint32_t>(nvinfer1::BuilderFlag::kFP16) | 1U << static_cast<uint32_t>(nvinfer1::BuilderFlag::kINT8));
        } else if (trt_state->fp16_enable) {
          trt_config->setFlag(nvinfer1::BuilderFlag::kFP16);
        } else if (trt_state->int8_enable) {
          trt_config->setFlag(nvinfer1::BuilderFlag::kINT8);
        }

        // Set DLA (DLA can only run with FP16 or INT8)
        if ((trt_state->fp16_enable || trt_state->int8_enable) && trt_state->dla_enable) {
          LOGS_DEFAULT(VERBOSE) << "[TensorRT EP] use DLA core " << trt_state->dla_core;
          trt_config->setFlag(nvinfer1::BuilderFlag::kGPU_FALLBACK);
          trt_config->setDefaultDeviceType(nvinfer1::DeviceType::kDLA);
          trt_config->setDLACore(trt_state->dla_core);
        }

        // enable sparse weights
        if (trt_state->sparsity_enable) {
          trt_config->setFlag(nvinfer1::BuilderFlag::kSPARSE_WEIGHTS);
          LOGS_DEFAULT(VERBOSE) << "[TensorRT EP] Sparse weights are allowed";
        }

        // enable builder heuristics
        if (trt_state->build_heuristics_enable) {
          trt_config->setFlag(nvinfer1::BuilderFlag::kENABLE_TACTIC_HEURISTIC);
          LOGS_DEFAULT(VERBOSE) << "[TensorRT EP] Builder heuristics are enabled";
        }
#if NV_TENSORRT_MINOR > 5 && NV_TENSORRT_MAJOR >= 8
        // switch optimizaion level
        if (trt_state->builder_optimization_level != 3) {
          trt_config->setBuilderOptimizationLevel(trt_state->builder_optimization_level);
          LOGS_DEFAULT(VERBOSE) << "[TensorRT EP] Builder optimization level is set to " << builder_optimization_level_;
        }

        // limit auxiliary streams
        if (trt_state->auxiliary_streams >= 0) {
          trt_config->setMaxAuxStreams(trt_state->auxiliary_streams);
          LOGS_DEFAULT(VERBOSE) << "[TensorRT EP] Auxiliary streams are se to " << trt_state->auxiliary_streams;
        }
#else
        if (trt_state->builder_optimization_level != 3) {
          LOGS_DEFAULT(WARNING) << "[TensorRT EP] Builder optimization level can only be used on TRT 8.6 onwards!";
        }
        if (trt_state->auxiliary_streams >= 0) {
          LOGS_DEFAULT(WARNING) << "[TensorRT EP] Auxiliary streams can only be set on TRT 8.6 onwards!";
        }
#endif
        // limit used tactic sources
        if (trt_state->filter_tactic_sources) {
          nvinfer1::TacticSources tactics = trt_config->getTacticSources();
          tactics |= trt_state->tactic_sources;
          trt_config->setTacticSources(tactics);
          LOGS_DEFAULT(VERBOSE) << "[TensorRT EP] Tactic sources are limited using bitmask " << tactics;
        }

        // Load timing cache from file. Create a fresh cache if the file doesn't exist
        std::unique_ptr<nvinfer1::ITimingCache> timing_cache = nullptr;
        if (trt_state->timing_cache_enable) {
          std::vector<char> loaded_timing_cache = loadTimingCacheFile(timing_cache_path);
          timing_cache.reset(trt_config->createTimingCache(static_cast<const void*>(loaded_timing_cache.data()), loaded_timing_cache.size()));
          if (timing_cache == nullptr) {
            return ORT_MAKE_STATUS(ONNXRUNTIME, EP_FAIL,
                                   "TensorRT EP could not create timing cache: " + timing_cache_path);
          }
          trt_config->setTimingCache(*timing_cache, force_timing_cache_match_);
          if (detailed_build_log_) {
            LOGS_DEFAULT(VERBOSE) << "[TensorRT EP] Deserialized timing cache from " + timing_cache_path;
          }
        }

        // Build engine
        std::unique_ptr<nvinfer1::IHostMemory> serialized_engine;
        {
          auto lock = GetApiLock();
          std::chrono::steady_clock::time_point engine_build_start;
          if (detailed_build_log_) {
            engine_build_start = std::chrono::steady_clock::now();
          }
          serialized_engine = std::unique_ptr<nvinfer1::IHostMemory>(
              trt_builder->buildSerializedNetwork(*trt_state->network->get(), *trt_config));
          if (!serialized_engine) {
            return ORT_MAKE_STATUS(ONNXRUNTIME, EP_FAIL, "TensorRT EP failed to create engine from network.");
          }
          *(trt_state->engine) = std::unique_ptr<nvinfer1::ICudaEngine>(
              trt_state->runtime->deserializeCudaEngine(serialized_engine->data(), serialized_engine->size()));
          if (!(*(trt_state->engine))) {
            return ORT_MAKE_STATUS(ONNXRUNTIME, EP_FAIL, "TensorRT EP failed to deserialize engine.");
          }
          if (detailed_build_log_) {
            auto engine_build_stop = std::chrono::steady_clock::now();
            LOGS_DEFAULT(INFO) << "TensorRT engine build for " << trt_state->trt_node_name_with_precision << " took: " << std::chrono::duration_cast<std::chrono::milliseconds>(engine_build_stop - engine_build_start).count() << "ms" << std::endl;
          }
        }
        if (!(*(trt_state->engine))) {
          return ORT_MAKE_STATUS(ONNXRUNTIME, EP_FAIL, "TensorRT EP Failed to Build Engine.");
        }
        trt_engine = trt_state->engine->get();
        if (trt_state->engine_cache_enable) {
          // Serialize engine profile
          SerializeProfileV2(profile_cache_path, shape_ranges);
          LOGS_DEFAULT(VERBOSE) << "[TensorRT EP] Serialized " + profile_cache_path;

          // Serialize engine
          if (trt_state->engine_decryption_enable) {
            // Encrypt engine. The library is not always deployed with the encrypt function, so check if it is available first.
            if (trt_state->engine_encryption != nullptr) {
              if (!trt_state->engine_encryption(encrypted_engine_cache_path.c_str(), reinterpret_cast<char*>(serialized_engine->data()), serialized_engine->size())) {
                return ORT_MAKE_STATUS(ONNXRUNTIME, EP_FAIL,
                                       "TensorRT EP could not call engine encryption function encrypt");
              }
              LOGS_DEFAULT(VERBOSE) << "[TensorRT EP] Serialized and encrypted engine " + encrypted_engine_cache_path;
            } else {
              LOGS_DEFAULT(WARNING) << "[TensorRT EP] Engine cache encryption function is not found. No cache is written to disk";
            }
          } else {
            std::ofstream file(engine_cache_path, std::ios::binary | std::ios::out);
            file.write(reinterpret_cast<char*>(serialized_engine->data()), serialized_engine->size());
            LOGS_DEFAULT(VERBOSE) << "[TensorRT EP] Serialized " + engine_cache_path;
          }
        }

        // serialize and save timing cache
        if (trt_state->timing_cache_enable) {
          auto timing_cache = trt_config->getTimingCache();
          std::unique_ptr<nvinfer1::IHostMemory> timingCacheHostData{timing_cache->serialize()};
          if (timingCacheHostData == nullptr) {
            return ORT_MAKE_STATUS(ONNXRUNTIME, EP_FAIL,
                                   "TensorRT EP could not serialize timing cache: " + timing_cache_path);
          }
          saveTimingCacheFile(timing_cache_path, timingCacheHostData.get());
          if (detailed_build_log_) {
            LOGS_DEFAULT(VERBOSE) << "[TensorRT EP] Serialized timing cache " + timing_cache_path;
          }
        }
        context_update = true;
      }

      if (context_update) {
        if (trt_state->context_memory_sharing_enable) {
          *(trt_state->context) = std::unique_ptr<nvinfer1::IExecutionContext>(
              trt_state->engine->get()->createExecutionContextWithoutDeviceMemory());
        } else {
          *(trt_state->context) = std::unique_ptr<nvinfer1::IExecutionContext>(
              trt_state->engine->get()->createExecutionContext());
        }
        if (!(*(trt_state->context))) {
          return ORT_MAKE_STATUS(ONNXRUNTIME, EP_FAIL, "TensorRT EP failed to create context.");
        }
        trt_context = trt_state->context->get();
      }

      // Get input and output binding names
      int total_bindings = trt_engine->getNbIOTensors();
      std::vector<char const*> input_binding_names, output_binding_names;
      for (int i = 0, end = total_bindings; i < end; ++i) {
        auto const& name = trt_engine->getIOTensorName(i);
        auto const& mode = trt_engine->getTensorIOMode(name);
        if (mode == nvinfer1::TensorIOMode::kINPUT) {
          input_binding_names.push_back(name);
        } else {
          output_binding_names.push_back(name);
        }
      }

      /*
       * Set input shapes and bind input buffers
       */
      std::vector<IAllocatorUniquePtr<void>> scratch_buffers;
      for (size_t i = 0, end = input_binding_names.size(); i < end; ++i) {
        char const* input_name = input_binding_names[i];

        size_t input_index = 0;
        const auto iter = input_indexes.find(input_name);
        if (iter != input_indexes.end()) {
          input_index = iter->second;
        }
        auto input_tensor = ctx.GetInput(input_index);
        auto tensor_info = input_tensor.GetTensorTypeAndShapeInfo();
        const auto tensor_shapes = tensor_info.GetShape();

<<<<<<< HEAD
        // Only use for "shape tensor" input
        std::vector<int32_t> shape_values;
        if (tensor_shape_values.find(input_name) != tensor_shape_values.end()) {
          shape_values = tensor_shape_values[input_name];
=======
        // Set dynamic shapes
        nvinfer1::Dims dimensions = trt_engine->getBindingDimensions(static_cast<int>(binding_index));
        int nb_dims = dimensions.nbDims;
        if (input_names.count(input_name) == 1) {
          if (trt_engine->isShapeBinding(binding_index)) {
            // Get shape of the shape tensor
            std::vector<int32_t> shape_values;
            if (!tensor_shape_values[input_name].empty()) {
              shape_values = tensor_shape_values[input_name];
            } else {
              auto status = GetShapeOfShapeTensor(input_tensor, shape_values, trt_engine, binding_index, stream);
              if (status != Status::OK()) {
                return ORT_MAKE_STATUS(ONNXRUNTIME, EP_FAIL, status.ErrorMessage());
              }
            }
            trt_context->setInputShapeBinding(binding_index, &shape_values[0]);
          } else {
            for (int j = 0, end = nb_dims; j < end; ++j) {
              dimensions.d[j] = static_cast<int32_t>(tensor_shapes[j]);
            }
            const bool status = trt_context->setBindingDimensions(binding_index, dimensions);
            if (!status) {
              ORT_THROW_IF_ERROR(ORT_MAKE_STATUS(ONNXRUNTIME, EP_FAIL,
                                                 "TensorRT EP cannot set the dynamic dimensions of a binding"));
            }
          }
>>>>>>> 08eaa1c5
        }

        auto status = BindContextInput(ctx, trt_engine, trt_context, input_name, input_index, shape_values, scratch_buffers, alloc, stream);
        if (status != Status::OK()) {
          return ORT_MAKE_STATUS(ONNXRUNTIME, EP_FAIL, status.ErrorMessage());
        }
      }

      /*
       * Set output shapes and bind output buffers
       */
      std::unordered_map<char const*, void*> buffers;
      buffers.reserve(num_outputs);
      using OutputOrtValue = Ort::UnownedValue;
      std::unordered_map<size_t, OutputOrtValue> output_tensors;
      output_tensors.reserve(num_outputs);
      std::unordered_map<size_t, int> output_dim_sizes;
      output_dim_sizes.reserve(num_outputs);
      std::unordered_set<char const*> dds_output_set;

      for (size_t i = 0, end = output_binding_names.size(); i < end; ++i) {
        char const* output_name = output_binding_names[i];

        size_t output_index = 0;
        const auto& index_iter = output_indexes.find(output_name);
        if (index_iter != output_indexes.end()) {
          output_index = index_iter->second;
        }

        size_t output_type = 0;
        const auto type_iter = output_types.find(output_name);
        if (type_iter != output_types.end()) {
          output_type = type_iter->second;
        }

        Status status = BindContextOutput(ctx, trt_context, output_name, output_index, output_type, i, output_tensors, output_dim_sizes,
                                          dds_output_set, dds_output_allocator_map, scratch_buffers, alloc, buffers);
        if (status != Status::OK()) {
          return ORT_MAKE_STATUS(ONNXRUNTIME, EP_FAIL, status.ErrorMessage());
        }
      }

      // Set execution context memory
      if (trt_state->context_memory_sharing_enable) {
        size_t mem_size = trt_engine->getDeviceMemorySize();
        if (mem_size > *max_context_mem_size_ptr) {
          *max_context_mem_size_ptr = mem_size;
        }
        trt_context->setDeviceMemory(IAllocator::MakeUniquePtrFromOrtAllocator<void>(alloc, *max_context_mem_size_ptr).get());
      }

      // Start CUDA graph capture.
      // Note: The reason we don't put graph capture in OnRunStart() like CUDA EP does is because
      // current ORT TRT doesn't get cuda stream until compute time and graph capture requires cuda stream.
      if (cuda_graph_enable_ && IsGraphCaptureAllowed() && !IsGraphCaptured()) {
        LOGS_DEFAULT(INFO) << "Capturing the cuda graph for this model";
        cuda_graph_.SetStream(stream);
        CaptureBegin();
      }

      // Run TRT inference
      if (!trt_context->enqueueV3(stream)) {
        return ORT_MAKE_STATUS(ONNXRUNTIME, FAIL, "TensorRT EP execution context enqueue failed.");
      }

      if (sync_stream_after_enqueue || dds_output_set.size() > 0) {
        CUDA_RETURN_IF_ERROR(cudaStreamSynchronize(stream));
      }

      // Assign TRT output back to ORT output
      // (1) Bind TRT DDS output to ORT kernel context output. (It needs to wait until enqueueV3 is finished)
      // (2) Cast TRT INT32 output to ORT INT64 output or TRT double output to float output
      for (size_t i = 0, end = output_binding_names.size(); i < end; ++i) {
        char const* output_name = output_binding_names[i];

        size_t output_type = 0;
        const auto& iter = output_types.find(output_name);
        if (iter != output_types.end()) {
          output_type = iter->second;
        }

        if (dds_output_set.find(output_name) != dds_output_set.end()) {
          size_t output_index = 0;
          const auto& index_iter = output_indexes.find(output_name);
          if (index_iter != output_indexes.end()) {
            output_index = index_iter->second;
          }
          auto status = BindKernelOutput(ctx, &mem_info, dds_output_allocator_map, output_name, output_index, output_type);
          if (status != Status::OK()) {
            return ORT_MAKE_STATUS(ONNXRUNTIME, FAIL, status.ErrorMessage());
          }
        }

        auto& output_tensor = output_tensors[i];
        if (output_type == ONNX_TENSOR_ELEMENT_DATA_TYPE_INT64) {
          auto output_tensor_ptr = output_tensor.GetTensorMutableData<int64_t>();
          if (output_tensor_ptr != nullptr) {
            cuda::Impl_Cast<int32_t, int64_t>(stream, reinterpret_cast<int32_t*>(buffers[output_name]), output_tensor_ptr, output_dim_sizes[i]);
          }
        } else if (output_type == ONNX_TENSOR_ELEMENT_DATA_TYPE_DOUBLE) {
          auto output_tensor_ptr = output_tensor.GetTensorMutableData<double>();
          if (output_tensor_ptr != nullptr) {
            cuda::Impl_Cast<float, double>(stream, reinterpret_cast<float*>(buffers[output_name]), output_tensor_ptr, output_dim_sizes[i]);
          }
        }
      }

      // End CUDA graph capture.
      // Note: One reason we don't put end of graph capture in OnRunEnd() like CUDA EP does is because of cuda stream mentioned in graph capture
      // above, another reason is because OnRunEnd() is not synchronized with OnRunStart() and ExecuteGraph() per inference_session.cc.
      // It's safe to start/end CUDA graph capture in compute_func() here since cuda graph object is maintained by a per thread basis.
      if (cuda_graph_enable_ && !IsGraphCaptured()) {
        if (IsGraphCaptureAllowed()) {
          CaptureEnd();
          // CUDA work issued to a capturing stream doesn’t actually run on the GPU,
          // so run the captured graph here to actually execute the work.
          ORT_RETURN_IF_ERROR(ReplayGraph());
        } else {
          IncrementRegularRunCountBeforeGraphCapture();
        }
      }

      return Status::OK();
    };

    node_compute_funcs.push_back(compute_info);
  }
  return Status::OK();
}

void TensorrtExecutionProvider::RegisterStreamHandlers(IStreamCommandHandleRegistry& stream_handle_registry, AllocatorMap& allocators) const {
  auto allocator = allocators[GetOrtDeviceByMemType(OrtMemTypeCPU)];
  RegisterCudaStreamHandles(stream_handle_registry,
                            OrtDevice::GPU,
                            allocator,
                            true /* release_cpu_buffer_on_cuda_stream */,
                            stream_,
                            external_stream_ /* use_existing_stream */,
                            external_cudnn_handle_,
                            external_cublas_handle_);
}

OrtDevice TensorrtExecutionProvider::GetOrtDeviceByMemType(OrtMemType mem_type) const {
  if (mem_type == OrtMemTypeCPUInput) return OrtDevice();
  if (mem_type == OrtMemTypeCPUOutput) return OrtDevice(OrtDevice::CPU, OrtDevice::MemType::CUDA_PINNED, 0 /*CPU device id always be 0*/);
  return default_device_;
}

}  // namespace onnxruntime<|MERGE_RESOLUTION|>--- conflicted
+++ resolved
@@ -3261,39 +3261,10 @@
         auto tensor_info = input_tensor.GetTensorTypeAndShapeInfo();
         const auto tensor_shapes = tensor_info.GetShape();
 
-<<<<<<< HEAD
         // Only use for "shape tensor" input
         std::vector<int32_t> shape_values;
         if (tensor_shape_values.find(input_name) != tensor_shape_values.end()) {
           shape_values = tensor_shape_values[input_name];
-=======
-        // Set dynamic shapes
-        nvinfer1::Dims dimensions = trt_engine->getBindingDimensions(static_cast<int>(binding_index));
-        int nb_dims = dimensions.nbDims;
-        if (input_names.count(input_name) == 1) {
-          if (trt_engine->isShapeBinding(binding_index)) {
-            // Get shape of the shape tensor
-            std::vector<int32_t> shape_values;
-            if (!tensor_shape_values[input_name].empty()) {
-              shape_values = tensor_shape_values[input_name];
-            } else {
-              auto status = GetShapeOfShapeTensor(input_tensor, shape_values, trt_engine, binding_index, stream);
-              if (status != Status::OK()) {
-                return ORT_MAKE_STATUS(ONNXRUNTIME, EP_FAIL, status.ErrorMessage());
-              }
-            }
-            trt_context->setInputShapeBinding(binding_index, &shape_values[0]);
-          } else {
-            for (int j = 0, end = nb_dims; j < end; ++j) {
-              dimensions.d[j] = static_cast<int32_t>(tensor_shapes[j]);
-            }
-            const bool status = trt_context->setBindingDimensions(binding_index, dimensions);
-            if (!status) {
-              ORT_THROW_IF_ERROR(ORT_MAKE_STATUS(ONNXRUNTIME, EP_FAIL,
-                                                 "TensorRT EP cannot set the dynamic dimensions of a binding"));
-            }
-          }
->>>>>>> 08eaa1c5
         }
 
         auto status = BindContextInput(ctx, trt_engine, trt_context, input_name, input_index, shape_values, scratch_buffers, alloc, stream);
