--- conflicted
+++ resolved
@@ -724,15 +724,9 @@
       return MinMaxMLFloat16<true>(*this, context);
       break;
     default:
-<<<<<<< HEAD
-      utils::MLTypeCallDispatcherRet<Status, ComputeImpl, float, double, int32_t, uint32_t, int64_t, uint64_t>
-          t_disp(dt_type);
-      return t_disp.Invoke(*this, context);
-=======
       utils::MLTypeCallDispatcher<float, double, int32_t, uint32_t, int64_t, uint64_t>
           t_disp(dt_type);
       return t_disp.InvokeRet<Status, ComputeImpl>(*this, context);
->>>>>>> f649f917
   }
 }
 
@@ -790,15 +784,9 @@
       return MinMaxMLFloat16<false>(*this, context);
       break;
     default:
-<<<<<<< HEAD
-      utils::MLTypeCallDispatcherRet<Status, ComputeImpl, float, double, int32_t, uint32_t, int64_t, uint64_t>
-          t_disp(dt_type);
-      return t_disp.Invoke(*this, context);
-=======
       utils::MLTypeCallDispatcher<float, double, int32_t, uint32_t, int64_t, uint64_t>
           t_disp(dt_type);
       return t_disp.InvokeRet<Status, ComputeImpl>(*this, context);
->>>>>>> f649f917
   }
 }
 
