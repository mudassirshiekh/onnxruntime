// Copyright (c) Microsoft Corporation. All rights reserved.
// Licensed under the MIT License.

#include <memory>
#include "core/common/logging/logging.h"
#include "core/flatbuffers/schema/ort.fbs.h"
#include "core/flatbuffers/flatbuffers_utils.h"
#include "core/framework/tensorprotoutils.h"
#include "core/graph/model.h"
#include "core/graph/model_load_utils.h"

#ifdef _MSC_VER
#pragma warning(push)
// 'type' : forcing value to bool 'true' or 'false' (performance warning)
#pragma warning(disable : 4800)
#endif
#include <google/protobuf/io/coded_stream.h>
#ifdef _MSC_VER
#pragma warning(pop)
#endif
#include "core/util/protobuf_parsing_utils.h"

#include <gsl/gsl>

#include "core/platform/env.h"

#if !defined(ORT_MINIMAL_BUILD)
#include "core/graph/schema_registry.h"
#include "core/graph/function_utils.h"
#endif

#if defined(__wasm__)
#include <emscripten.h>
#endif

using namespace ONNX_NAMESPACE;
using namespace onnxruntime;
using namespace onnxruntime::common;

namespace onnxruntime {

#if !defined(ORT_MINIMAL_BUILD)

void Model::RemoveLocalFunctionsProtos(const InlinedHashSet<std::string>& retained) {
  auto* local_functions = model_proto_.mutable_functions();
  if (retained.empty()) {
    model_local_function_templates_maps_.clear();
    model_local_functions_.clear();
    local_functions->erase(local_functions->begin(), local_functions->end());
  } else {
    const auto retained_end = retained.cend();
    for (auto it = model_local_functions_.begin();
         it != model_local_functions_.end();) {
      if (retained.find(it->first) == retained_end) {
        model_local_function_templates_maps_.erase(it->first);
        it = model_local_functions_.erase(it);
      } else {
        ++it;
      }
    }

    for (auto it = local_functions->begin(); it != local_functions->end();) {
      const auto function_id = function_utils::GetFunctionIdentifier(it->domain(), it->name());
      if (retained.find(function_id) == retained_end) {
        it = local_functions->erase(it);
      } else {
        ++it;
      }
    }
  }
}

static constexpr int DEFAULT_PROTOBUF_BLOCK_SIZE = 4 * 1024 * 1024;

Model::Model(const std::string& graph_name,
             bool is_onnx_domain_only,
             const ModelMetaData& model_metadata,
             const PathString& model_path,
             const IOnnxRuntimeOpSchemaRegistryList& local_registries,
             const std::unordered_map<std::string, int>& domain_to_version,
             const std::vector<ONNX_NAMESPACE::FunctionProto>& model_local_functions,
             const logging::Logger& logger,
             const ModelOptions& options)
    : model_path_(model_path) {
  model_proto_.set_ir_version(ONNX_NAMESPACE::Version::IR_VERSION);
  model_proto_.mutable_graph()->set_name(graph_name);
  model_metadata_ = model_metadata;
  for (auto& metadata : model_metadata_) {
    const gsl::not_null<StringStringEntryProto*> prop{model_proto_.add_metadata_props()};
    prop->set_key(metadata.first);
    prop->set_value(metadata.second);
  }

  auto schema_registry = std::make_shared<SchemaRegistryManager>();
  for (const auto& schema_collection : local_registries) {
    schema_registry->RegisterRegistry(schema_collection);
  }

  // IsAllowReleasedONNXOpsetsOnlySet() checks for the appropriate env var in the process (i.e.) process-wide
  // `allow_released_opsets_only` is for this specific Model instance
  // We will only support released opsets iff IsAllowReleasedONNXOpsetsOnlySet() and `allow_released_opsets_only`
  // are both true
  auto allow_released_opsets_only_final =
      options.allow_released_opsets_only && model_load_utils::IsAllowReleasedONNXOpsetsOnlySet();

  auto* p_domain_to_version = &domain_to_version;
  DomainToVersionMap domain_to_version_static;
  domain_to_version_static = allow_released_opsets_only_final
                                 ? schema_registry->GetLastReleasedOpsetVersions(is_onnx_domain_only)
                                 : schema_registry->GetLatestOpsetVersions(is_onnx_domain_only);
  if (p_domain_to_version->empty()) {
    p_domain_to_version = &domain_to_version_static;
  }

  for (const auto& [domain, version] : *p_domain_to_version) {
    model_load_utils::ValidateOpsetForDomain(domain_to_version_static, logger, allow_released_opsets_only_final,
                                             domain, version);
    const gsl::not_null<OperatorSetIdProto*> opset_id_proto{model_proto_.add_opset_import()};
    opset_id_proto->set_domain(domain);
    opset_id_proto->set_version(version);
  }

  model_local_functions_.reserve(model_local_functions.size());
  for (auto& func : model_local_functions) {
    auto func_ptr = model_proto_.add_functions();
    func_ptr->CopyFrom(func);
    model_local_functions_.insert_or_assign(function_utils::GetFunctionIdentifier(func_ptr->domain(), func_ptr->name()),
                                            func_ptr);
  }

  model_local_function_templates_maps_.reserve(model_proto_.functions().size());
  for (auto& func : model_proto_.functions()) {
    auto func_schema_ptr = function_utils::CreateSchema(func.domain(),
                                                        func.name(),
                                                        model_local_functions_,
                                                        *p_domain_to_version,
                                                        *schema_registry,
                                                        logger,
                                                        allow_released_opsets_only_final);
    auto func_template_ptr = std::make_unique<FunctionTemplate>();
    func_template_ptr->op_schema_ = std::move(func_schema_ptr);
    func_template_ptr->onnx_func_proto_ = &func;
    model_local_function_templates_maps_.insert_or_assign(function_utils::GetFunctionIdentifier(func.domain(),
                                                                                                func.name()),
                                                          std::move(func_template_ptr));
  }

  // need to call private ctor so can't use make_shared
  GSL_SUPPRESS(r .11)
  graph_.reset(new Graph(*this, model_proto_.mutable_graph(), *p_domain_to_version, IrVersion(), schema_registry,
                         logger, options.strict_shape_type_inference));
}

Model::Model(const ModelProto& model_proto, const PathString& model_path,
             const IOnnxRuntimeOpSchemaRegistryList* local_registries, const logging::Logger& logger,
             const ModelOptions& options)
    : Model(ModelProto(model_proto), model_path, local_registries, logger, options) {
}

Model::Model(ModelProto&& model_proto, const PathString& model_path,
             const IOnnxRuntimeOpSchemaRegistryList* local_registries,
             const logging::Logger& logger, const ModelOptions& options)
    : model_path_(model_path) {
  if (!utils::HasGraph(model_proto)) {
    ORT_THROW("ModelProto does not have a graph.");
  }

  if (model_proto.opset_import_size() == 0) {
    ORT_THROW(
        "Missing opset in the model. All ModelProtos MUST have at least one entry that"
        " specifies which version of the ONNX OperatorSet is being imported.");
  }

  if (!model_proto.has_ir_version()) {
    ORT_THROW("Missing model IR version.");
  }

  if (const auto ir_version = model_proto.ir_version();
      ir_version > ONNX_NAMESPACE::Version::IR_VERSION) {
    ORT_THROW("Unsupported model IR version: ", ir_version,
              ", max supported IR version: ", ONNX_NAMESPACE::Version::IR_VERSION);
  }

  model_proto_ = std::move(model_proto);
  for (auto& prop : model_proto_.metadata_props()) {
    model_metadata_[prop.key()] = prop.value();
  }

  auto schema_registry = std::make_shared<SchemaRegistryManager>();
  if (local_registries != nullptr) {
    for (const auto& schema_collection : *local_registries) {
      schema_registry->RegisterRegistry(schema_collection);
    }
  }

  // IsAllowReleasedONNXOpsetsOnlySet() checks for the appropriate env var in the process (i.e.) process-wide
  // `allow_released_opsets_only` is for this specific Model instance
  // We will only support released opsets iff IsAllowReleasedONNXOpsetsOnlySet() and `allow_released_opsets_only`
  // are both true
  auto allow_official_onnx_release_only_final =
      options.allow_released_opsets_only && model_load_utils::IsAllowReleasedONNXOpsetsOnlySet();

  const auto onnx_released_versions =
      schema_registry->GetLastReleasedOpsetVersions(false);

  std::unordered_map<std::string, int> domain_to_version;
  for (auto& opSet : model_proto_.opset_import()) {
    const auto& domain = opSet.domain();
    const auto version = gsl::narrow_cast<int>(opSet.version());
    // empty domain and 'ai.onnx' are equivalent
    if ((domain.empty() || domain == kOnnxDomainAlias) && version < 7) {
      // TODO: Check if we can upgrade all the current opset 6 models that are being tested
      // in CI to opset 7 or above
      LOGS(logger, WARNING) << "ONNX Runtime only *guarantees* support for models stamped "
                               "with opset version 7 or above for opset domain 'ai.onnx'. "
                               "Please upgrade your model to opset 7 or higher. "
                               "For now, this opset "
                            << version
                            << " model may run depending upon legacy support "
                               "of some older opset version operators.";
    }

    model_load_utils::ValidateOpsetForDomain(onnx_released_versions, logger,
                                             allow_official_onnx_release_only_final, domain, version);

    // We need to overwrite the domain here with ("") or else the loop below will try to find ("")
    // in the map and if not found (when domain == kOnnxDomainAlias), adds an entry for ("", 11).
    // This effectively ignores the opset version specified by the model for the onnx domain.
    if (domain == kOnnxDomainAlias) {
      domain_to_version[kOnnxDomain] = version;
    } else {
      domain_to_version[domain] = version;
    }
  }

  // special-case the internal NHWC domain as it must match the ONNX opset if not explicitly imported
  if (domain_to_version.find(kMSInternalNHWCDomain) == domain_to_version.end()) {
    auto onnx_version = domain_to_version.find(kOnnxDomain);
    if (onnx_version != domain_to_version.end()) {
      domain_to_version[kMSInternalNHWCDomain] = onnx_version->second;
    }
  }

  auto domain_map = allow_official_onnx_release_only_final
                        ? schema_registry->GetLastReleasedOpsetVersions(false)
                        : schema_registry->GetLatestOpsetVersions(false);
  for (const auto& [domain, version] : domain_map) {
    if (domain_to_version.find(domain) == domain_to_version.end()) {
      domain_to_version[domain] = version;
      const gsl::not_null<OperatorSetIdProto*> opset_id_proto{model_proto_.add_opset_import()};
      opset_id_proto->set_domain(domain);
      opset_id_proto->set_version(version);
    }
  }

  model_local_functions_.reserve(model_proto_.functions().size());
  for (auto& func : model_proto_.functions()) {
    model_local_functions_.insert_or_assign(function_utils::GetFunctionIdentifier(func.domain(), func.name()), &func);
  }

  model_local_function_templates_maps_.reserve(model_proto_.functions().size());
  for (auto& func : model_proto_.functions()) {
    auto func_schema_ptr = function_utils::CreateSchema(func.domain(),
                                                        func.name(),
                                                        model_local_functions_,
                                                        domain_to_version,
                                                        *schema_registry,
                                                        logger,
                                                        allow_official_onnx_release_only_final);
    auto func_template_ptr = std::make_unique<FunctionTemplate>();
    func_template_ptr->op_schema_ = std::move(func_schema_ptr);
    func_template_ptr->onnx_func_proto_ = &func;
    model_local_function_templates_maps_.insert_or_assign(function_utils::GetFunctionIdentifier(func.domain(),
                                                                                                func.name()),
                                                          std::move(func_template_ptr));
  }

  // create instance. need to call private ctor so can't use make_unique
  GSL_SUPPRESS(r .11)
  graph_.reset(new Graph(*this, model_proto_.mutable_graph(), domain_to_version, IrVersion(), schema_registry,
                         logger, options.strict_shape_type_inference));
}

const NodeHashMap<std::string, std::unique_ptr<FunctionTemplate>>& Model::GetModelLocalFunctionTemplates() const {
  return model_local_function_templates_maps_;
}

Version Model::IrVersion() const {
  if (utils::HasIrVersion(model_proto_)) {
    return model_proto_.ir_version();
  }
  return kNoVersion;
}

const std::string Model::ProducerName() const {
  if (model_proto_.has_producer_name()) {
    return model_proto_.producer_name();
  }
  return std::string();
}

void Model::SetProducerName(const std::string& producer_name) {
  model_proto_.set_producer_name(producer_name);
}

const std::string Model::ProducerVersion() const {
  if (model_proto_.has_producer_version()) {
    return model_proto_.producer_version();
  }
  return std::string();
}

void Model::SetProducerVersion(const std::string& producer_version) {
  model_proto_.set_producer_version(producer_version);
}

const std::string Model::Domain() const {
  if (model_proto_.has_domain()) {
    return model_proto_.domain();
  }
  return std::string();
}

void Model::SetDomain(const std::string& domain) {
  model_proto_.set_domain(domain);
}

Version Model::ModelVersion() const {
  if (utils::HasModelVersion(model_proto_)) {
    return model_proto_.model_version();
  }
  return kNoVersion;
}

void Model::SetModelVersion(onnxruntime::Version version) {
  model_proto_.set_model_version(version);
}

const std::string Model::DocString() const {
  if (model_proto_.has_doc_string()) {
    return model_proto_.doc_string();
  }
  return std::string();
}

void Model::SetDocString(const std::string& doc_string) {
  model_proto_.set_doc_string(doc_string);
}

const std::string Model::GraphDocString() const {
  if (model_proto_.has_graph() && model_proto_.graph().has_doc_string()) {
    return model_proto_.graph().doc_string();
  }
  return std::string();
}

#endif  // !defined(ORT_MINIMAL_BUILD)

const ModelMetaData& Model::MetaData() const noexcept {
  return model_metadata_;
}

Graph& Model::MainGraph() noexcept {
  return *graph_;
}

const Graph& Model::MainGraph() const noexcept {
  return *graph_;
}

#if !defined(ORT_MINIMAL_BUILD)
ModelProto Model::ToProto() const {
  // We want to return back the original proto
  // To that end invoke const overload of ToGraphProto()
  // that returns by value and, therefore, allows us to filter
  // out dense duplicates of sparse initializers and leave the original
  // proto intact.
  ModelProto result(model_proto_);
  const auto& graph = *graph_;
  *(result.mutable_graph()) = graph.ToGraphProto();
  return result;
}

ModelProto Model::ToGraphProtoWithExternalInitializers(const std::filesystem::path& external_file_name,
                                                       const std::filesystem::path& file_path,
                                                       size_t initializer_size_threshold,
                                                       const Graph::OffsetAlignmentInfo& align_info,
                                                       bool save_prepacked_constant_initializers,
<<<<<<< HEAD
                                                       std::unordered_map<std::string, std::unordered_map<std::string, Tensor*>>& pre_packed_initializers_name_map) const {
=======
                                                       Graph::PrePackedTensorProtoToSave& pre_packed_initializers) const {
>>>>>>> b4afc626
  ModelProto result(model_proto_);
  const auto& graph = *graph_;
  *(result.mutable_graph()) = graph.ToGraphProtoWithExternalInitializers(external_file_name,
                                                                         file_path,
                                                                         initializer_size_threshold,
                                                                         align_info,
                                                                         save_prepacked_constant_initializers,
<<<<<<< HEAD
                                                                         pre_packed_initializers_name_map);
=======
                                                                         pre_packed_initializers);
>>>>>>> b4afc626
  return result;
}

Status Model::Load(std::istream& model_istream, ModelProto* p_model_proto) {
  if (!model_istream.good()) {
    return Status(ONNXRUNTIME, INVALID_ARGUMENT, "Invalid istream object.");
  }
  if (!p_model_proto) {
    return Status(ONNXRUNTIME, INVALID_ARGUMENT, "Null model_proto ptr.");
  }

  google::protobuf::io::IstreamInputStream zero_copy_input(&model_istream);
  const bool result = p_model_proto->ParseFromZeroCopyStream(&zero_copy_input) && model_istream.eof();
  if (!result) {
    return Status(ONNXRUNTIME, INVALID_PROTOBUF, "Failed to load model because protobuf parsing failed.");
  }
  return Status::OK();
}

Status Model::Load(const ModelProto& model_proto,
                   std::shared_ptr<Model>& model,
                   const IOnnxRuntimeOpSchemaRegistryList* local_registries,
                   const logging::Logger& logger,
                   const ModelOptions& options) {
  return Model::Load(model_proto, PathString{}, model, local_registries, logger, options);
}

Status Model::Load(const ModelProto& model_proto,
                   const PathString& model_path,
                   std::shared_ptr<Model>& model,
                   const IOnnxRuntimeOpSchemaRegistryList* local_registries,
                   const logging::Logger& logger,
                   const ModelOptions& options) {
  // we expect a graph to be present
  if (!utils::HasGraph(model_proto)) {
    return Status(ONNXRUNTIME, INVALID_ARGUMENT, "No graph was found in the protobuf.");
  }

  // need to call private ctor so can't use make_shared
  GSL_SUPPRESS(r .11)

  auto status = Status::OK();
  ORT_TRY {
    model = std::make_unique<Model>(model_proto, model_path, local_registries, logger, options);
  }
  ORT_CATCH(const std::exception& ex) {
    ORT_HANDLE_EXCEPTION([&]() {
      status = Status(ONNXRUNTIME, INVALID_ARGUMENT, "Failed to load model with error: " + std::string(ex.what()));
    });
  }
  ORT_RETURN_IF_ERROR(status);

  Graph::ResolveOptions resolve_options;
  resolve_options.no_proto_sync_required = true;
  ORT_RETURN_IF_ERROR(model->MainGraph().Resolve(resolve_options));

  return status;
}

Status Model::Load(ModelProto&& model_proto,
                   std::shared_ptr<Model>& model,
                   const IOnnxRuntimeOpSchemaRegistryList* local_registries,
                   const logging::Logger& logger,
                   const ModelOptions& options) {
  return Model::Load(std::move(model_proto), PathString{}, model, local_registries, logger, options);
}

Status Model::Load(ModelProto&& model_proto,
                   const PathString& model_path,
                   std::shared_ptr<Model>& model,
                   const IOnnxRuntimeOpSchemaRegistryList* local_registries,
                   const logging::Logger& logger,
                   const ModelOptions& options) {
  // we expect a graph to be present
  if (!utils::HasGraph(model_proto)) {
    return Status(ONNXRUNTIME, INVALID_ARGUMENT, "No graph was found in the protobuf.");
  }

  // need to call private ctor so can't use make_shared
  GSL_SUPPRESS(r .11)
  auto status = Status::OK();
  ORT_TRY {
    model = std::make_unique<Model>(std::move(model_proto), model_path, local_registries, logger, options);
  }
  ORT_CATCH(const std::exception& ex) {
    ORT_HANDLE_EXCEPTION([&]() {
      status = Status(ONNXRUNTIME, INVALID_ARGUMENT, "Failed to load model with error: " + std::string(ex.what()));
    });
  }
  ORT_RETURN_IF_ERROR(status);

  Graph::ResolveOptions resolve_options;
  resolve_options.no_proto_sync_required = true;
  ORT_RETURN_IF_ERROR(model->MainGraph().Resolve(resolve_options));

  return status;
}

template <typename T, typename Loader>
static Status LoadModelHelper(const T& file_path, Loader loader) {
  int fd;
  Status status = Env::Default().FileOpenRd(file_path, fd);
  if (!status.IsOK()) {
    if (status.Category() == common::SYSTEM) {
      switch (status.Code()) {
        case ENOENT:
          return ORT_MAKE_STATUS(ONNXRUNTIME, NO_SUCHFILE, "Load model ", ToUTF8String(file_path),
                                 " failed. File doesn't exist");
        case EINVAL:
          return ORT_MAKE_STATUS(ONNXRUNTIME, INVALID_ARGUMENT, "Load model ", ToUTF8String(file_path), " failed");
        default:
          return ORT_MAKE_STATUS(ONNXRUNTIME, FAIL, "system error number ", status.Code());
      }
    }
  }

  ORT_TRY {
    status = loader(fd);
  }
  ORT_CATCH(const std::exception& ex) {
    ORT_HANDLE_EXCEPTION([&]() {
      status = Status(ONNXRUNTIME, FAIL, ex.what());
    });
  }

  if (!status.IsOK()) {
    GSL_SUPPRESS(es .84)
    ORT_IGNORE_RETURN_VALUE(Env::Default().FileClose(fd));
    return status;
  }
  return Env::Default().FileClose(fd);
}

template <typename T>
static Status LoadModel(const T& file_path, ONNX_NAMESPACE::ModelProto& model_proto) {
  const auto loader = [&model_proto](int fd) {
    return Model::Load(fd, model_proto);
  };

  return LoadModelHelper(file_path, loader);
}

template <typename T>
static Status LoadModel(const T& file_path, std::shared_ptr<Model>& p_model,
                        const IOnnxRuntimeOpSchemaRegistryList* local_registries,
                        const logging::Logger& logger, const ModelOptions& options) {
  const auto loader = [&file_path, &p_model, local_registries, &logger, &options](int fd) {
    return Model::Load(fd, ToPathString(file_path), p_model, local_registries, logger, options);
  };

  return LoadModelHelper(file_path, loader);
}

template <typename T>
static Status SaveModel(Model& model, const T& file_path) {
#if defined(__wasm__) && defined(ORT_ENABLE_WEBASSEMBLY_OUTPUT_OPTIMIZED_MODEL)
  ORT_RETURN_IF_ERROR(model.MainGraph().Resolve());
  auto model_proto = model.ToProto();
  auto buffer_size = model_proto.ByteSizeLong();
  void* buffer = malloc(buffer_size);
  model_proto.SerializeToArray(buffer, buffer_size);

  EM_ASM(({
           const buffer = Number($0);
           const buffer_size = Number($1);
           const file_path = UTF8ToString($2);
           const bytes = new Uint8Array(buffer_size);
           bytes.set(HEAPU8.subarray(buffer, buffer + buffer_size));
           if (typeof process == 'object' && typeof process.versions == 'object' &&
               typeof process.versions.node == 'string') {
             // Node.js
             require('fs').writeFileSync(file_path, bytes);
           } else {
             // Browser
             const file = new File([bytes], file_path, {type: "application/octet-stream" });
             const url = URL.createObjectURL(file);
             window.open(url, '_blank');
           }
         }),
         buffer,
         buffer_size,
         file_path.c_str());

  free(buffer);
  return Status::OK();

#else
  int fd;
  Status status = Env::Default().FileOpenWr(file_path, fd);
  ORT_RETURN_IF_ERROR(status);

  ORT_TRY {
    status = Model::Save(model, fd);
  }
  ORT_CATCH(const std::exception& ex) {
    ORT_HANDLE_EXCEPTION([&]() {
      status = Status(ONNXRUNTIME, FAIL, ex.what());
    });
  }
  if (!status.IsOK()) {
    GSL_SUPPRESS(es .84)
    ORT_IGNORE_RETURN_VALUE(Env::Default().FileClose(fd));
    return status;
  }
  return Env::Default().FileClose(fd);
#endif
}

Status Model::Save(Model& model, const PathString& file_path) {
  return SaveModel(model, file_path);
}

template <typename T>
static Status SaveModelWithExternalInitializers(Model& model,
                                                const T& file_path,
                                                const std::filesystem::path& external_file_name,
                                                size_t initializer_size_threshold,
                                                const Graph::OffsetAlignmentInfo& align_info,
                                                bool save_prepacked_constant_initializers,
<<<<<<< HEAD
                                                std::unordered_map<std::string, std::unordered_map<std::string, Tensor*>>& pre_packed_initializers_name_map) {
=======
                                                Graph::PrePackedTensorProtoToSave& pre_packed_initializers) {
>>>>>>> b4afc626
  int fd = 0;
  Status status = Env::Default().FileOpenWr(file_path, fd);
  ORT_RETURN_IF_ERROR(status);

  ORT_TRY {
    status = Model::SaveWithExternalInitializers(model, fd, file_path, external_file_name,
                                                 initializer_size_threshold,
                                                 align_info, save_prepacked_constant_initializers,
<<<<<<< HEAD
                                                 pre_packed_initializers_name_map);
=======
                                                 pre_packed_initializers);
>>>>>>> b4afc626
  }
  ORT_CATCH(const std::exception& ex) {
    ORT_HANDLE_EXCEPTION([&]() {
      status = Status(ONNXRUNTIME, FAIL, ex.what());
    });
  }
  if (!status.IsOK()) {
    GSL_SUPPRESS(es .84)
    ORT_IGNORE_RETURN_VALUE(Env::Default().FileClose(fd));
    return status;
  }
  return Env::Default().FileClose(fd);
}

Status Model::Load(const PathString& file_path,
                   ONNX_NAMESPACE::ModelProto& model_proto) {
  return LoadModel(file_path, model_proto);
}

GSL_SUPPRESS(r .30)  // spurious warnings. p_model is potentially reset in the internal call to Load
GSL_SUPPRESS(r .35)
Status Model::Load(const PathString& file_path, std::shared_ptr<Model>& p_model,
                   const IOnnxRuntimeOpSchemaRegistryList* local_registries,
                   const logging::Logger& logger, const ModelOptions& options) {
  return LoadModel(file_path, p_model, local_registries, logger, options);
}

Status Model::SaveWithExternalInitializers(Model& model, const std::filesystem::path& file_path,
                                           const std::filesystem::path& external_file_name,
                                           size_t initializer_size_threshold,
                                           const Graph::OffsetAlignmentInfo& align_info,
                                           bool save_prepacked_constant_initializers,
<<<<<<< HEAD
                                           std::unordered_map<std::string, std::unordered_map<std::string, Tensor*>>& pre_packed_initializers_name_map) {
  return SaveModelWithExternalInitializers(model, file_path, external_file_name, initializer_size_threshold,
                                           align_info, save_prepacked_constant_initializers,
                                           pre_packed_initializers_name_map);
=======
                                           Graph::PrePackedTensorProtoToSave& pre_packed_initializers) {
  return SaveModelWithExternalInitializers(model, file_path, external_file_name, initializer_size_threshold,
                                           align_info, save_prepacked_constant_initializers,
                                           pre_packed_initializers);
>>>>>>> b4afc626
}

Status Model::LoadFromBytes(int count, const void* p_bytes, /*out*/ ONNX_NAMESPACE::ModelProto& model_proto) {
  const bool result = model_proto.ParseFromArray(p_bytes, count);
  if (!result) {
    return Status(ONNXRUNTIME, INVALID_PROTOBUF, "Protobuf parsing failed.");
  }

  return Status::OK();
}

Status Model::LoadFromBytes(int count, void* p_bytes, /*out*/ std::shared_ptr<Model>& p_model,
                            const IOnnxRuntimeOpSchemaRegistryList* local_registries, const logging::Logger& logger,
                            const ModelOptions& options) {
  return LoadFromBytes(count, p_bytes, PathString{}, p_model, local_registries, logger, options);
}

Status Model::LoadFromBytes(int count, void* p_bytes, const PathString& model_path,
                            std::shared_ptr<Model>& p_model, const IOnnxRuntimeOpSchemaRegistryList* local_registries,
                            const logging::Logger& logger, const ModelOptions& options) {
  ModelProto model_proto;

  auto status = LoadFromBytes(count, p_bytes, model_proto);
  if (!status.IsOK()) {
    return status;
  }

  p_model = std::make_shared<Model>(std::move(model_proto), model_path, local_registries, logger, options);

  Graph::ResolveOptions resolve_options;
  resolve_options.no_proto_sync_required = true;
  ORT_RETURN_IF_ERROR(p_model->MainGraph().Resolve(resolve_options));

  return Status::OK();
}

using ::google::protobuf::io::CodedInputStream;
using ::google::protobuf::io::FileInputStream;
using ::google::protobuf::io::ZeroCopyInputStream;

Status Model::Load(int fd, ONNX_NAMESPACE::ModelProto& model_proto) {
  if (fd < 0) {
    return Status(ONNXRUNTIME, INVALID_ARGUMENT, "<p_fd> less than 0.");
  }

#if GOOGLE_PROTOBUF_VERSION >= 3002000
  size_t file_size = 0;
  int block_size = -1;
  Status st = Env::Default().GetFileLength(fd, file_size);
  if (st.IsOK()) {
    block_size = std::min(DEFAULT_PROTOBUF_BLOCK_SIZE, static_cast<int>(file_size));
  }
  FileInputStream input(fd, block_size);
  const bool result = model_proto.ParseFromZeroCopyStream(&input) && input.GetErrno() == 0;
  if (!result) {
    return Status(ONNXRUNTIME, INVALID_PROTOBUF, "Protobuf parsing failed.");
  }
#else
  // CNTK uses ORT as a submodule in order to use its GraphIR code.
  // CNTK needs to be built with protobuf 3.1.0 for its version specific features.
  // This code block is needed to support CNTK and any other
  // GraphIR client that will be built with protobuf at a version older than 3.2.0.
  FileInputStream fs(fd);
  CodedInputStream cis(&fs);

  // Allows protobuf library versions < 3.2.0 to parse messages greater than 64MB.
  cis.SetTotalBytesLimit(INT_MAX);
  if (!model_proto->ParseFromCodedStream(&cis)) {
    return Status(ONNXRUNTIME, INVALID_PROTOBUF, "Protobuf parsing failed.");
  }
#endif
  return Status::OK();
}

Status Model::Load(int fd, std::shared_ptr<Model>& p_model, const IOnnxRuntimeOpSchemaRegistryList* local_registries,
                   const logging::Logger& logger, const ModelOptions& options) {
  return Load(fd, PathString{}, p_model, local_registries, logger, options);
}

Status Model::Load(int fd, const PathString& model_path, std::shared_ptr<Model>& p_model,
                   const IOnnxRuntimeOpSchemaRegistryList* local_registries, const logging::Logger& logger,
                   const ModelOptions& options) {
  ModelProto model_proto;

  ORT_RETURN_IF_ERROR(Load(fd, model_proto));

  p_model = std::make_shared<Model>(std::move(model_proto), model_path, local_registries, logger, options);

  Graph::ResolveOptions resolve_options;
  resolve_options.no_proto_sync_required = true;
  ORT_RETURN_IF_ERROR(p_model->MainGraph().Resolve(resolve_options));

  return Status::OK();
}

Status Model::Save(Model& model, int p_fd) {
  if (p_fd < 0) {
    return Status(ONNXRUNTIME, INVALID_ARGUMENT, "<p_fd> is less than 0.");
  }

  ORT_RETURN_IF_ERROR(model.MainGraph().Resolve());

  auto model_proto = model.ToProto();
  google::protobuf::io::FileOutputStream output(p_fd);
  const bool result = model_proto.SerializeToZeroCopyStream(&output) && output.Flush();
  if (result) {
    return Status::OK();
  }
  return Status(ONNXRUNTIME, INVALID_PROTOBUF, "Protobuf serialization failed.");
}

Status Model::SaveWithExternalInitializers(Model& model,
                                           int fd,
                                           const std::filesystem::path& file_path,
                                           const std::filesystem::path& external_file_name,
                                           size_t initializer_size_threshold,
                                           const Graph::OffsetAlignmentInfo& align_info,
                                           bool save_prepacked_constant_initializers,
<<<<<<< HEAD
                                           std::unordered_map<std::string, std::unordered_map<std::string, Tensor*>>& pre_packed_initializers_name_map) {
=======
                                           Graph::PrePackedTensorProtoToSave& pre_packed_initializers) {
>>>>>>> b4afc626
  if (fd < 0) {
    return Status(ONNXRUNTIME, INVALID_ARGUMENT, "<fd> is less than 0.");
  }

  ORT_RETURN_IF_ERROR(model.MainGraph().Resolve());

  auto model_proto = model.ToGraphProtoWithExternalInitializers(external_file_name, file_path,
                                                                initializer_size_threshold,
                                                                align_info, save_prepacked_constant_initializers,
<<<<<<< HEAD
                                                                pre_packed_initializers_name_map);
=======
                                                                pre_packed_initializers);
>>>>>>> b4afc626
  google::protobuf::io::FileOutputStream output(fd);
  const bool result = model_proto.SerializeToZeroCopyStream(&output) && output.Flush();
  if (result) {
    return Status::OK();
  }
  return Status(ONNXRUNTIME, INVALID_PROTOBUF, "Protobuf serialization failed.");
}

common::Status Model::SaveToOrtFormat(flatbuffers::FlatBufferBuilder& builder,
                                      flatbuffers::Offset<fbs::Model>& fbs_model) const {
  auto producer_name = fbs::utils::SaveStringToOrtFormat(
      builder, model_proto_.has_producer_name(), model_proto_.producer_name());
  auto producer_version = fbs::utils::SaveStringToOrtFormat(
      builder, model_proto_.has_producer_version(), model_proto_.producer_version());
  auto domain = builder.CreateSharedString(model_proto_.domain());
  auto doc_string = fbs::utils::SaveStringToOrtFormat(
      builder, model_proto_.has_doc_string(), model_proto_.doc_string());
  auto graph_doc_string = fbs::utils::SaveStringToOrtFormat(
      builder, model_proto_.has_graph() && model_proto_.graph().has_doc_string(), model_proto_.graph().doc_string());

  std::vector<flatbuffers::Offset<fbs::OperatorSetId>> op_set_ids_vec;
  op_set_ids_vec.reserve(model_proto_.opset_import().size());
  for (const auto& entry : model_proto_.opset_import()) {
    auto op_set_domain = builder.CreateSharedString(entry.domain());
    fbs::OperatorSetIdBuilder ob(builder);
    ob.add_domain(op_set_domain);
    ob.add_version(entry.version());
    op_set_ids_vec.push_back(ob.Finish());
  }
  auto op_set_ids = builder.CreateVector(op_set_ids_vec);

  flatbuffers::Offset<flatbuffers::Vector<
      flatbuffers::Offset<onnxruntime::fbs::StringStringEntry>>>
      metadata_props{0};

  // We will not serialize an empty metadata_props
  if (!model_metadata_.empty()) {
    std::vector<flatbuffers::Offset<onnxruntime::fbs::StringStringEntry>> metadata_props_vec;
    metadata_props_vec.reserve(model_metadata_.size());
    for (const auto& prop : model_metadata_) {
      metadata_props_vec.push_back(
          fbs::CreateStringStringEntryDirect(builder, prop.first.c_str(), prop.second.c_str()));
    }
    metadata_props = builder.CreateVector(metadata_props_vec);
  }

  flatbuffers::Offset<fbs::Graph> fbs_graph;
  ORT_RETURN_IF_ERROR(graph_->SaveToOrtFormat(builder, fbs_graph));

  fbs::ModelBuilder mb(builder);
  mb.add_ir_version(IrVersion());
  mb.add_opset_import(op_set_ids);
  mb.add_producer_name(producer_name);
  mb.add_producer_version(producer_version);
  mb.add_domain(domain);
  mb.add_model_version(ModelVersion());
  mb.add_doc_string(doc_string);
  mb.add_graph_doc_string(graph_doc_string);
  mb.add_metadata_props(metadata_props);
  mb.add_graph(fbs_graph);

  // add graph
  fbs_model = mb.Finish();

  return Status::OK();
}

#endif  // !defined(ORT_MINIMAL_BUILD)

Model::Model() : model_path_{} {
}

common::Status Model::LoadFromOrtFormat(const fbs::Model& fbs_model,
#if !defined(ORT_MINIMAL_BUILD)
                                        const IOnnxRuntimeOpSchemaRegistryList* local_registries,
#endif
                                        const OrtFormatLoadOptions& load_options,
                                        const logging::Logger& logger,
                                        std::unique_ptr<Model>& model) {
  model = std::make_unique<Model>();

  // Load the model metadata
  if (const auto* fbs_metadata_props = fbs_model.metadata_props()) {
    model->model_metadata_.reserve(fbs_metadata_props->size());
    for (const auto* prop : *fbs_metadata_props) {
      ORT_RETURN_IF(nullptr == prop, "Null entry in metadata_props. Invalid ORT format model.");
      std::string key, value;
      fbs::utils::LoadStringFromOrtFormat(key, prop->key());
      fbs::utils::LoadStringFromOrtFormat(value, prop->value());
      model->model_metadata_.insert({key, value});
    }
  }

#if !defined(ORT_MINIMAL_BUILD)
  LOAD_STR_FROM_ORT_FORMAT(model->model_proto_, producer_name, fbs_model.producer_name());
  LOAD_STR_FROM_ORT_FORMAT(model->model_proto_, producer_version, fbs_model.producer_version());
  LOAD_STR_FROM_ORT_FORMAT(model->model_proto_, domain, fbs_model.domain());
  LOAD_STR_FROM_ORT_FORMAT(model->model_proto_, doc_string, fbs_model.doc_string());
  if (fbs_model.graph_doc_string()) {
    model->model_proto_.mutable_graph()->set_doc_string(fbs_model.graph_doc_string()->c_str());
  }
  model->model_proto_.set_model_version(fbs_model.model_version());
  model->model_proto_.set_ir_version(fbs_model.ir_version());

  auto schema_registry = std::make_shared<SchemaRegistryManager>();
  if (local_registries != nullptr) {
    for (const auto& schema_collection : *local_registries) {
      schema_registry->RegisterRegistry(schema_collection);
    }
  }

  // Populate the metadata to model_proto
  for (auto& metadata : model->model_metadata_) {
    const gsl::not_null<StringStringEntryProto*> prop{model->model_proto_.add_metadata_props()};
    prop->set_key(metadata.first);
    prop->set_value(metadata.second);
  }
#else
  fbs::utils::LoadStringFromOrtFormat(model->producer_name_, fbs_model.producer_name());
  fbs::utils::LoadStringFromOrtFormat(model->producer_version_, fbs_model.producer_version());
  fbs::utils::LoadStringFromOrtFormat(model->domain_, fbs_model.domain());
  fbs::utils::LoadStringFromOrtFormat(model->doc_string_, fbs_model.doc_string());
  fbs::utils::LoadStringFromOrtFormat(model->graph_doc_string_, fbs_model.graph_doc_string());
  model->model_version_ = fbs_model.model_version();
  model->ir_version_ = fbs_model.ir_version();
#endif

  std::unordered_map<std::string, int> domain_to_version;
  ORT_RETURN_IF_ERROR(fbs::utils::LoadOpsetImportOrtFormat(fbs_model.opset_import(), domain_to_version));

  auto fbs_graph = fbs_model.graph();
  ORT_RETURN_IF(nullptr == fbs_graph, "Graph is null. Invalid ORT format model.");

#if !defined(ORT_MINIMAL_BUILD)
  // add the opset imports to the model_proto in case we're updating an ORT format model and need those to be
  // included when SaveToOrtFormat is called later
  for (const auto& [domain, version] : domain_to_version) {
    const gsl::not_null<OperatorSetIdProto*> opset_id_proto{model->model_proto_.add_opset_import()};
    opset_id_proto->set_domain(domain);
    opset_id_proto->set_version(version);
  }

  ORT_RETURN_IF_ERROR(Graph::LoadFromOrtFormat(*fbs_graph, *model, domain_to_version, schema_registry,
                                               load_options, logger, model->graph_));
#else
  ORT_RETURN_IF_ERROR(Graph::LoadFromOrtFormat(*fbs_graph, *model, domain_to_version,
                                               load_options, logger, model->graph_));
#endif
  return Status::OK();
}

}  // namespace onnxruntime<|MERGE_RESOLUTION|>--- conflicted
+++ resolved
@@ -386,11 +386,7 @@
                                                        size_t initializer_size_threshold,
                                                        const Graph::OffsetAlignmentInfo& align_info,
                                                        bool save_prepacked_constant_initializers,
-<<<<<<< HEAD
-                                                       std::unordered_map<std::string, std::unordered_map<std::string, Tensor*>>& pre_packed_initializers_name_map) const {
-=======
                                                        Graph::PrePackedTensorProtoToSave& pre_packed_initializers) const {
->>>>>>> b4afc626
   ModelProto result(model_proto_);
   const auto& graph = *graph_;
   *(result.mutable_graph()) = graph.ToGraphProtoWithExternalInitializers(external_file_name,
@@ -398,11 +394,7 @@
                                                                          initializer_size_threshold,
                                                                          align_info,
                                                                          save_prepacked_constant_initializers,
-<<<<<<< HEAD
-                                                                         pre_packed_initializers_name_map);
-=======
                                                                          pre_packed_initializers);
->>>>>>> b4afc626
   return result;
 }
 
@@ -622,11 +614,7 @@
                                                 size_t initializer_size_threshold,
                                                 const Graph::OffsetAlignmentInfo& align_info,
                                                 bool save_prepacked_constant_initializers,
-<<<<<<< HEAD
-                                                std::unordered_map<std::string, std::unordered_map<std::string, Tensor*>>& pre_packed_initializers_name_map) {
-=======
                                                 Graph::PrePackedTensorProtoToSave& pre_packed_initializers) {
->>>>>>> b4afc626
   int fd = 0;
   Status status = Env::Default().FileOpenWr(file_path, fd);
   ORT_RETURN_IF_ERROR(status);
@@ -635,11 +623,7 @@
     status = Model::SaveWithExternalInitializers(model, fd, file_path, external_file_name,
                                                  initializer_size_threshold,
                                                  align_info, save_prepacked_constant_initializers,
-<<<<<<< HEAD
-                                                 pre_packed_initializers_name_map);
-=======
                                                  pre_packed_initializers);
->>>>>>> b4afc626
   }
   ORT_CATCH(const std::exception& ex) {
     ORT_HANDLE_EXCEPTION([&]() {
@@ -672,17 +656,10 @@
                                            size_t initializer_size_threshold,
                                            const Graph::OffsetAlignmentInfo& align_info,
                                            bool save_prepacked_constant_initializers,
-<<<<<<< HEAD
-                                           std::unordered_map<std::string, std::unordered_map<std::string, Tensor*>>& pre_packed_initializers_name_map) {
-  return SaveModelWithExternalInitializers(model, file_path, external_file_name, initializer_size_threshold,
-                                           align_info, save_prepacked_constant_initializers,
-                                           pre_packed_initializers_name_map);
-=======
                                            Graph::PrePackedTensorProtoToSave& pre_packed_initializers) {
   return SaveModelWithExternalInitializers(model, file_path, external_file_name, initializer_size_threshold,
                                            align_info, save_prepacked_constant_initializers,
                                            pre_packed_initializers);
->>>>>>> b4afc626
 }
 
 Status Model::LoadFromBytes(int count, const void* p_bytes, /*out*/ ONNX_NAMESPACE::ModelProto& model_proto) {
@@ -801,11 +778,7 @@
                                            size_t initializer_size_threshold,
                                            const Graph::OffsetAlignmentInfo& align_info,
                                            bool save_prepacked_constant_initializers,
-<<<<<<< HEAD
-                                           std::unordered_map<std::string, std::unordered_map<std::string, Tensor*>>& pre_packed_initializers_name_map) {
-=======
                                            Graph::PrePackedTensorProtoToSave& pre_packed_initializers) {
->>>>>>> b4afc626
   if (fd < 0) {
     return Status(ONNXRUNTIME, INVALID_ARGUMENT, "<fd> is less than 0.");
   }
@@ -815,11 +788,7 @@
   auto model_proto = model.ToGraphProtoWithExternalInitializers(external_file_name, file_path,
                                                                 initializer_size_threshold,
                                                                 align_info, save_prepacked_constant_initializers,
-<<<<<<< HEAD
-                                                                pre_packed_initializers_name_map);
-=======
                                                                 pre_packed_initializers);
->>>>>>> b4afc626
   google::protobuf::io::FileOutputStream output(fd);
   const bool result = model_proto.SerializeToZeroCopyStream(&output) && output.Flush();
   if (result) {
