--- conflicted
+++ resolved
@@ -165,11 +165,7 @@
                                          const ONNX_NAMESPACE::TensorProto& tensor_proto,
                                          void*& ext_data_buf, SafeInt<size_t>& ext_data_len,
                                          OrtCallback& ext_data_deleter,
-<<<<<<< HEAD
-                                         std::unordered_map<std::string, size_t>& pre_packed_initializers_name_count_map,
-=======
                                          SessionState::PrePackInitializers::PrePackedTensorNamesReadFromFile* pre_packed_initializers_name_set,
->>>>>>> b4afc626
                                          Tensor* buffered_tensor = nullptr);
 
 // Given a tensor proto with external data obtain a tensor using the specified custom external data loader.
