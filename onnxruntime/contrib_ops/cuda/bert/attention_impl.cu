--- conflicted
+++ resolved
@@ -239,14 +239,10 @@
   // Apply softmax and store result R to scratch2: BxNxSxT
   if (use_raw_attention_mask) {  // 2d, 3d or 4d attention mask
     const int mask_dimension = static_cast<int>(mask_index_dims.size());
-<<<<<<< HEAD
-    const int max_sequence_length = mask_dimension == 4 ? static_cast<int>(mask_index_dims[3]) : 0;
-=======
 
     // For testing, environment variable ORT_TRANSFORMER_OPTIONS=1 could enable persistent softmax used in Torch.
     const TransformerOptions* options = TransformerOptions::GetInstance();
     bool use_persistent_softmax = options->IsPrecisionMode() && !options->DisablePersistentSoftmax();
->>>>>>> 7aafd862
 
     T* persistent_softmax_workspace = scratch1;  // replace Q*K' in place with masked score for persistent softmax.
     ORT_RETURN_IF_ERROR(
