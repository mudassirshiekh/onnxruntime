// Copyright (c) Microsoft Corporation. All rights reserved.
// Licensed under the MIT License.

#include "contrib_ops/cuda/math/bias_softmax_impl.h"

#include <limits>
#include <algorithm>

#include "core/providers/cuda/cuda_common.h"
#include "core/providers/cuda/cu_inc/binary_elementwise_impl.cuh"
#include "core/providers/cuda/cu_inc/common.cuh"
#include "core/providers/cuda/math/binary_elementwise_ops_impl_functors.cuh"
#include "core/providers/cuda/math/softmax_warpwise_impl.cuh"
#include "core/providers/cuda/shared_inc/accumulation_type.h"
#include "core/providers/cuda/shared_inc/softmax.h"

using namespace onnxruntime;
using namespace onnxruntime::cuda;

namespace onnxruntime {
namespace contrib {
namespace cuda {

// Duplicated softmax_impl.cu here
// So far attempt to use shared kernel with additional template resulted in lost performance

// Note: The intended case for 'input_bias' is the input sequence mask for transformer models
// As an additive mask, it should be zero for preserved tokens and -infty for tokens to screen
// The mask will broadcast from [batch_size, 1, 1, seq_len] to input [batch_size, num_heads, seq_len, seq_len]
// Here element_count = seq_len and bias_broadcast_size_per_batch = num_heads * seq_len

// The softmax + additive mask fusion follows NVIDIA apex's additive_masked_softmax_warp_forward
// see
// https://github.com/NVIDIA/apex/blob/4ef930c1c884fdca5f472ab2ce7cb9b505d26c1a/apex/contrib/csrc/multihead_attn/softmax.h

template <typename input_t, typename output_t, typename acc_t, int log2_elements, bool is_inner_broadcast>
__global__ void BiasSoftmaxWarpForward(output_t* output, const input_t* input, const input_t* input_bias,
                                       int element_count, int batch_count, fast_divmod bias_broadcast_fdm) {
  // "WARP" refers to cooperative threads and might not equal 32 threads of GPU warp
  // thread block is (WARP_SIZE, 128/WARP_SIZE)
  constexpr int next_power_of_two = 1 << log2_elements;
  constexpr int WARP_SIZE = next_power_of_two < GPU_WARP_SIZE ? next_power_of_two : GPU_WARP_SIZE;
  constexpr int WARP_ITERATIONS = next_power_of_two / WARP_SIZE;
#ifdef USE_ROCM
  constexpr int WARP_BATCH = 1;
#else
  constexpr int WARP_BATCH = (next_power_of_two <= 128) ? 2 : 1;
#endif

  // each "WARP" (<=32) processes WARP_BATCH(one of {1,2}) batches
  int first_batch = (blockDim.y * blockIdx.x + threadIdx.y) * WARP_BATCH;

  // last warp may have fewer batches
  int local_batches = batch_count - first_batch;
  if (local_batches > WARP_BATCH) local_batches = WARP_BATCH;

  // thread will process elements (local_index + n * warp_size) within batch
  int local_idx = threadIdx.x;

  // push input, input_bias output pointers to batch we need to process
  input += first_batch * element_count + local_idx;
  output += first_batch * element_count + local_idx;

  // load from global memory and apply bias (likely an additive mask)
  acc_t elements[WARP_BATCH][WARP_ITERATIONS];
#pragma unroll
  for (int i = 0; i < WARP_BATCH; ++i) {
    // If is_inner_broadcast, input shape is [x, broadcast_size, element_count], bias shape is [x, 1, element_count].
    // Otherwise, input shape is [x, broadcast_size, element_count], bias shape is [1, broadcast_size, element_count].
    int bias_batch_offset =
        is_inner_broadcast ? bias_broadcast_fdm.div(first_batch + i) : bias_broadcast_fdm.mod(first_batch + i);
    int bias_offset = bias_batch_offset * element_count + local_idx;
    int batch_element_count = (i >= local_batches) ? 0 : element_count;
#pragma unroll
    for (int it = 0; it < WARP_ITERATIONS; ++it) {
      int element_index = local_idx + it * WARP_SIZE;
      if (element_index < batch_element_count) {
        elements[i][it] =
            (acc_t)input[i * element_count + it * WARP_SIZE] + (acc_t)input_bias[bias_offset + it * WARP_SIZE];
      } else {
        elements[i][it] = -std::numeric_limits<acc_t>::infinity();
      }
    }
  }

  // find maximum value within batch for numerical stability
  acc_t max_value[WARP_BATCH];
#pragma unroll
  for (int i = 0; i < WARP_BATCH; ++i) {
    max_value[i] = elements[i][0];
#pragma unroll
    for (int it = 1; it < WARP_ITERATIONS; ++it) {
      max_value[i] = (max_value[i] > elements[i][it]) ? max_value[i] : elements[i][it];
    }
  }
  warp_reduce<acc_t, WARP_BATCH, WARP_SIZE, Max>(max_value);

  // normalization factor Z = Sum[ exp(element_i), for element_i in batch ]
  acc_t sum[WARP_BATCH]{acc_t(0.0)};
#pragma unroll
  for (int i = 0; i < WARP_BATCH; ++i) {
#pragma unroll
    for (int it = 0; it < WARP_ITERATIONS; ++it) {
      elements[i][it] = std::exp((acc_t)(elements[i][it] - max_value[i]));
      sum[i] += elements[i][it];
    }
  }
  warp_reduce<acc_t, WARP_BATCH, WARP_SIZE, Add>(sum);

// write back normalized value = exp(element_i)/Z to global memory
#pragma unroll
  for (int i = 0; i < WARP_BATCH; ++i) {
    if (i >= local_batches) break;
#pragma unroll
    for (int it = 0; it < WARP_ITERATIONS; ++it) {
      int element_index = local_idx + it * WARP_SIZE;
      if (element_index < element_count) {
        output[i * element_count + it * WARP_SIZE] = elements[i][it] / sum[i];
      } else {
        break;
      }
    }
  }
}

template <typename T>
Status BiasSoftmaxImpl(cudaStream_t stream, cudnnHandle_t cudnn_handle, T* output_data, const T* input_data,
                       const T* bias_data, int element_count, int batch_count, bool is_inner_broadcast,
                       int bias_broadcast_size, size_t element_size) {
  if (element_count == 0) return Status::OK();
  if (element_count <= 1024 && element_count * static_cast<int>(element_size) <= 4096) {
    typedef AccumulationType_t<T> AccT;
    int log2_elements = log2_ceil(element_count);
    const int next_power_of_two = 1 << log2_elements;

    // This value must match the WARP_SIZE constexpr value computed inside softmax_warp_forward.
    int warp_size = std::min(next_power_of_two, GPU_WARP_SIZE_HOST);

    // This value must match the WARP_BATCH constexpr value computed inside softmax_warp_forward.
#ifdef USE_ROCM
    int batches_per_warp = 1;
    constexpr int threads_per_block = 256;
#else
    int batches_per_warp = (next_power_of_two <= 128) ? 2 : 1;
    constexpr int threads_per_block = 128;
#endif

    int warps_per_block = (threads_per_block / warp_size);
    int batches_per_block = warps_per_block * batches_per_warp;
    int blocks = (batch_count + batches_per_block - 1) / batches_per_block;
    dim3 threads(warp_size, warps_per_block, 1);

    fast_divmod bias_broadcast_fdm = fast_divmod(bias_broadcast_size);

    // Launch code would be more elegant if C++ supported FOR CONSTEXPR
    switch (log2_elements) {
#define LAUNCHE_BIAS_SOFTMAX_KERNEL(log2_elements_value, is_inner_broadcast_value)                                   \
  BiasSoftmaxWarpForward<T, T, AccT, log2_elements_value, is_inner_broadcast_value><<<blocks, threads, 0, stream>>>( \
      output_data, input_data, bias_data, element_count, batch_count, bias_broadcast_fdm)
#define CASE_LOG2_ELEMENTS(log2_elements_value)                \
  case log2_elements_value: {                                  \
    if (is_inner_broadcast) {                                  \
      LAUNCHE_BIAS_SOFTMAX_KERNEL(log2_elements_value, true);  \
    } else {                                                   \
      LAUNCHE_BIAS_SOFTMAX_KERNEL(log2_elements_value, false); \
    }                                                          \
  } break
      CASE_LOG2_ELEMENTS(0);   // 1
      CASE_LOG2_ELEMENTS(1);   // 2
      CASE_LOG2_ELEMENTS(2);   // 4
      CASE_LOG2_ELEMENTS(3);   // 8
      CASE_LOG2_ELEMENTS(4);   // 16
      CASE_LOG2_ELEMENTS(5);   // 32
      CASE_LOG2_ELEMENTS(6);   // 64
      CASE_LOG2_ELEMENTS(7);   // 128
      CASE_LOG2_ELEMENTS(8);   // 256
      CASE_LOG2_ELEMENTS(9);   // 512
      CASE_LOG2_ELEMENTS(10);  // 1024
#undef CASE_LOG2_ELEMENTS
#undef LAUNCHE_BIAS_SOFTMAX_KERNEL
    }
    return Status::OK();
  }

  // For large element count we fall back to explicit Add kernel + CUDA DNN library
  // note: This is an unhappy path! There is no performance benefit for the fusion.
  int output_rank_or_simple_broadcast = 3;
  TArray<int64_t> rhs_strides;
  TArray<fast_divmod> output_fdms;
  const TArray<int64_t>* p_rhs_strides = nullptr;
  const TArray<fast_divmod>* p_output_fdms = nullptr;
  fast_divmod fdm_h(1);
  fast_divmod fdm_c;
  if ((is_inner_broadcast && bias_broadcast_size == 1) || (!is_inner_broadcast && bias_broadcast_size == batch_count)) {
    // input and bias shape is same.
    output_rank_or_simple_broadcast = static_cast<int>(SimpleBroadcast::NoBroadcast);
  } else if (!is_inner_broadcast) {
    output_rank_or_simple_broadcast = static_cast<int>(SimpleBroadcast::RightPerChannelBatchN);
    fdm_c = fast_divmod(element_count * bias_broadcast_size);
  } else {
    rhs_strides.SetSize(3);
    rhs_strides[0] = static_cast<int64_t>(element_count);
    rhs_strides[1] = 0LL;
    rhs_strides[2] = 1LL;
    p_rhs_strides = &rhs_strides;
    output_fdms.SetSize(3);
    output_fdms[0] = fast_divmod(element_count * bias_broadcast_size);
    output_fdms[1] = fast_divmod(element_count);
    output_fdms[2] = fast_divmod(1);
    p_output_fdms = &output_fdms;
  }

  BinaryElementWiseImpl(stream, output_rank_or_simple_broadcast, nullptr, input_data, p_rhs_strides, bias_data,
                        p_output_fdms, fdm_h, fdm_c, output_data, OP_Add<T, T, T>(),
                        static_cast<size_t>(batch_count * element_count));

  // invoke cuda DNN library for Y = softmax(X)
  std::vector<int64_t> dims({batch_count, 1, 1, element_count});
  const auto alpha = Consts<T>::One;
  const auto beta = Consts<T>::Zero;
  CudnnTensor input_tensor, output_tensor;
<<<<<<< HEAD
  ORT_RETURN_IF_ERROR(input_tensor.Set(dims, CudnnTensor::GetDataType<CudaT>()));
  ORT_RETURN_IF_ERROR(output_tensor.Set(dims, CudnnTensor::GetDataType<CudaT>()));
  CUDNN_RETURN_IF_ERROR(cudnnSoftmaxForward(
      cudaDnnHandle,
      CUDNN_SOFTMAX_ACCURATE,
      CUDNN_SOFTMAX_MODE_INSTANCE,
      &alpha,
      input_tensor,
      Y_data,
      &beta,
      output_tensor,
      Y_data), cudaDnnHandle, stream);

  return Status::OK();
=======
  ORT_RETURN_IF_ERROR(input_tensor.Set(dims, CudnnTensor::GetDataType<T>()));
  ORT_RETURN_IF_ERROR(output_tensor.Set(dims, CudnnTensor::GetDataType<T>()));
  return SoftmaxForward(cudnn_handle, &alpha, input_tensor, output_data, &beta, output_tensor, output_data);
>>>>>>> e85e31ee
}

#define SPECIALIZED_BIAS_SOFTMAX_IMPL(T)                                                                          \
  template Status BiasSoftmaxImpl<T>(cudaStream_t stream, cudnnHandle_t cudnn_handle, T * output_data,            \
                                     const T* input_data, const T* bias_data, int element_count, int batch_count, \
                                     bool is_inner_broadcast, int bias_broadcast_size, size_t element_size);

// MIOpen doesn't support double so ROCm kernel doesn't have double support for now.
SPECIALIZED_BIAS_SOFTMAX_IMPL(float)
SPECIALIZED_BIAS_SOFTMAX_IMPL(half)
#ifdef USE_CUDA
SPECIALIZED_BIAS_SOFTMAX_IMPL(double)
#endif

#undef SPECIALIZED_BIAS_SOFTMAX_IMPL

}  // namespace cuda
}  // namespace contrib
}  // namespace onnxruntime<|MERGE_RESOLUTION|>--- conflicted
+++ resolved
@@ -219,26 +219,9 @@
   const auto alpha = Consts<T>::One;
   const auto beta = Consts<T>::Zero;
   CudnnTensor input_tensor, output_tensor;
-<<<<<<< HEAD
-  ORT_RETURN_IF_ERROR(input_tensor.Set(dims, CudnnTensor::GetDataType<CudaT>()));
-  ORT_RETURN_IF_ERROR(output_tensor.Set(dims, CudnnTensor::GetDataType<CudaT>()));
-  CUDNN_RETURN_IF_ERROR(cudnnSoftmaxForward(
-      cudaDnnHandle,
-      CUDNN_SOFTMAX_ACCURATE,
-      CUDNN_SOFTMAX_MODE_INSTANCE,
-      &alpha,
-      input_tensor,
-      Y_data,
-      &beta,
-      output_tensor,
-      Y_data), cudaDnnHandle, stream);
-
-  return Status::OK();
-=======
   ORT_RETURN_IF_ERROR(input_tensor.Set(dims, CudnnTensor::GetDataType<T>()));
   ORT_RETURN_IF_ERROR(output_tensor.Set(dims, CudnnTensor::GetDataType<T>()));
-  return SoftmaxForward(cudnn_handle, &alpha, input_tensor, output_data, &beta, output_tensor, output_data);
->>>>>>> e85e31ee
+  return SoftmaxForward(cudnn_handle, stream, &alpha, input_tensor, output_data, &beta, output_tensor, output_data);
 }
 
 #define SPECIALIZED_BIAS_SOFTMAX_IMPL(T)                                                                          \
