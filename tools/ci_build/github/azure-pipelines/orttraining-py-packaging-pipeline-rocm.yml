--- conflicted
+++ resolved
@@ -11,43 +11,6 @@
 stages:
 - stage: Python_Packaging
   jobs:
-  - template: stages/jobs/rocm-jobs.yml
-    parameters:
-      PythonVersion: '3.8'
-<<<<<<< HEAD
-      RocmVersion: '5.2.3'
-  - template: stages/jobs/rocm-jobs.yml
-    parameters:
-      PythonVersion: '3.9'
-      RocmVersion: '5.2.3'
-  - template: stages/jobs/rocm-jobs.yml
-    parameters:
-      PythonVersion: '3.10'
-      RocmVersion: '5.2.3'
-  - template: stages/jobs/rocm-jobs.yml
-    parameters:
-      PythonVersion: '3.8'
-      RocmVersion: '5.3.2'
-  - template: stages/jobs/rocm-jobs.yml
-    parameters:
-      PythonVersion: '3.9'
-      RocmVersion: '5.3.2'
-  - template: stages/jobs/rocm-jobs.yml
-    parameters:
-      PythonVersion: '3.10'
-      RocmVersion: '5.3.2'
-  - template: stages/jobs/rocm-jobs.yml
-    parameters:
-      PythonVersion: '3.8'
-      RocmVersion: '5.4'
-  - template: stages/jobs/rocm-jobs.yml
-    parameters:
-      PythonVersion: '3.9'
-      RocmVersion: '5.4'
-  - template: stages/jobs/rocm-jobs.yml
-    parameters:
-      PythonVersion: '3.10'
-      RocmVersion: '5.4'
   - template: stages/jobs/rocm-jobs.yml
     parameters:
       PythonVersion: '3.8'
@@ -73,42 +36,18 @@
       PythonVersion: '3.10'
       RocmVersion: '5.5'
   - template: stages/jobs/rocm-jobs.yml
-=======
-      RocmVersion: '5.4.2'
-  - template: templates/rocm.yml
-    parameters:
-      PythonVersion: '3.9'
-      RocmVersion: '5.4.2'
-  - template: templates/rocm.yml
-    parameters:
-      PythonVersion: '3.10'
-      RocmVersion: '5.4.2'
-  - template: templates/rocm.yml
-    parameters:
-      PythonVersion: '3.8'
-      RocmVersion: '5.5'
-  - template: templates/rocm.yml
-    parameters:
-      PythonVersion: '3.9'
-      RocmVersion: '5.5'
-  - template: templates/rocm.yml
-    parameters:
-      PythonVersion: '3.10'
-      RocmVersion: '5.5'
-  - template: templates/rocm.yml
     parameters:
       PythonVersion: '3.8'
       RocmVersion: '5.6'
-  - template: templates/rocm.yml
+  - template: stages/jobs/rocm-jobs.yml
     parameters:
       PythonVersion: '3.9'
       RocmVersion: '5.6'
-  - template: templates/rocm.yml
+  - template: stages/jobs/rocm-jobs.yml
     parameters:
       PythonVersion: '3.10'
       RocmVersion: '5.6'
-  - template: templates/rocm.yml
->>>>>>> a7542f48
+  - template: stages/jobs/rocm-jobs.yml
     parameters:
       PythonVersion: '3.8'
       RocmVersion: '5.6'
