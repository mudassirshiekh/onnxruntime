parameters:
- name: artifactName  
  type: string
  default: 'onnxruntime-linux-x64-gpu-tensorrt-$(OnnxRuntimeVersion)'

- name: artifactNameNoVersionString
  type: string
  default: 'onnxruntime-linux-x64-gpu-tensorrt'

- name: buildJava
  type: boolean
  default: false

- name: buildJavaOption
  type: string
  default: ''

- name: buildNodejs
  type: boolean
  default: true

- name: buildNodejsOption
  type: string
  default: ''

- name: CudaVersion
  displayName: CUDA version
  type: string
  default: '11.8'
  values:
    - 11.8
    - 12.2



# We only have CUDA/TRT on x64. We do not have a build for CUDA/TRT for ARM64.
# Therefore this file does not have an `OnnxruntimeNodejsBindingArch` parameter
  
stages:
- stage: Linux_C_API_Packaging_GPU_TensorRT_x64
  dependsOn: []
  variables:
    - name: linux_trt_version
      ${{ if eq(parameters.CudaVersion, '11.8') }}:
        value: 8.6.1.6-1.cuda11.8
      ${{ if eq(parameters.CudaVersion, '12.2') }}:
        value: 8.6.1.6-1.cuda12.0
    - name: docker_base_image
      ${{ if eq(parameters.CudaVersion, '11.8') }}:
        value: nvidia/cuda:11.8.0-cudnn8-devel-ubi8
      ${{ if eq(parameters.CudaVersion, '12.2') }}:
        value: nvidia/cuda:12.2.2-cudnn8-devel-ubi8
  jobs:
  - job:
    dependsOn: []
    workspace:
      clean: all
    timeoutInMinutes:  180
    pool: 'Onnxruntime-Linux-GPU'
    variables:
<<<<<<< HEAD
      CUDA_VERSION: '12.2'
=======
      CUDA_VERSION: ${{ parameters.CudaVersion }}
>>>>>>> d617f37d
    steps:
      - checkout: self
        clean: true
        submodules: recursive
      - template: get-docker-image-steps.yml
        parameters:
          Dockerfile: tools/ci_build/github/linux/docker/Dockerfile.manylinux2_28_cuda
          Context: tools/ci_build/github/linux/docker
          DockerBuildArgs: "
          --network=host
<<<<<<< HEAD
          --build-arg BASEIMAGE=nvidia/cuda:12.2.2-cudnn8-devel-ubi8
          --build-arg TRT_VERSION=8.6.1.6-1.cuda12.0
=======
          --build-arg BASEIMAGE=${{ variables.docker_base_image }}
          --build-arg TRT_VERSION=${{ variables.linux_trt_version }}
>>>>>>> d617f37d
          --build-arg BUILD_UID=$( id -u )
          "
          Repository: onnxruntimecuda${{ replace(parameters.CudaVersion, '.', '') }}xtrt86build
      - template: set-version-number-variables-step.yml

      - script: $(Build.SourcesDirectory)/tools/ci_build/github/linux/build_tensorrt_c_api_package.sh
        workingDirectory: $(Build.SourcesDirectory)
        displayName: 'Build and Test'

      - ${{ if eq(parameters.buildJava, true) }}:
          - template: java-api-artifacts-package-and-publish-steps-posix.yml
            parameters:
                arch: 'linux-x64'
                buildConfig: 'Release'
                artifactName: 'onnxruntime-java-linux-x64-tensorrt'
                version: '$(OnnxRuntimeVersion)'
                libraryName: 'libonnxruntime.so'
                nativeLibraryName: 'libonnxruntime4j_jni.so'

      - ${{ if eq(parameters.buildNodejs, 'true') }}:
          - template: nodejs-artifacts-package-and-publish-steps-posix.yml
            parameters:
              arch: 'x64'
              os: 'linux'
              artifactName: 'drop-onnxruntime-nodejs-linux-x64-tensorrt'

      - template: c-api-artifacts-package-and-publish-steps-posix.yml
        parameters:
            buildConfig: 'Release'
            artifactName: ${{ parameters.artifactName }}
            artifactNameNoVersionString: ${{ parameters.artifactNameNoVersionString }}
            libraryName: 'libonnxruntime.so.$(OnnxRuntimeVersion)'


      - template: component-governance-component-detection-steps.yml
        parameters :
          condition : 'succeeded'
      - template: clean-agent-build-directory-step.yml<|MERGE_RESOLUTION|>--- conflicted
+++ resolved
@@ -58,11 +58,7 @@
     timeoutInMinutes:  180
     pool: 'Onnxruntime-Linux-GPU'
     variables:
-<<<<<<< HEAD
-      CUDA_VERSION: '12.2'
-=======
       CUDA_VERSION: ${{ parameters.CudaVersion }}
->>>>>>> d617f37d
     steps:
       - checkout: self
         clean: true
@@ -73,13 +69,8 @@
           Context: tools/ci_build/github/linux/docker
           DockerBuildArgs: "
           --network=host
-<<<<<<< HEAD
-          --build-arg BASEIMAGE=nvidia/cuda:12.2.2-cudnn8-devel-ubi8
-          --build-arg TRT_VERSION=8.6.1.6-1.cuda12.0
-=======
           --build-arg BASEIMAGE=${{ variables.docker_base_image }}
           --build-arg TRT_VERSION=${{ variables.linux_trt_version }}
->>>>>>> d617f37d
           --build-arg BUILD_UID=$( id -u )
           "
           Repository: onnxruntimecuda${{ replace(parameters.CudaVersion, '.', '') }}xtrt86build
