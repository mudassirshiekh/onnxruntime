--- conflicted
+++ resolved
@@ -14,90 +14,6 @@
 namespace winmla = Windows::AI::MachineLearning::Adapter;
 
 static constexpr WinmlAdapterApi winml_adapter_api_1 = {
-<<<<<<< HEAD
-    // Schema override
-    &winmla::OverrideSchema,
-
-    // OrtEnv methods
-    &winmla::EnvConfigureCustomLoggerAndProfiler,
-
-    // OrtModel methods
-    &winmla::CreateModelFromPath,
-    &winmla::CreateModelFromData,
-    &winmla::CloneModel,
-    &winmla::ModelGetAuthor,
-    &winmla::ModelGetName,
-    &winmla::ModelSetName,
-    &winmla::ModelGetDomain,
-    &winmla::ModelGetDescription,
-    &winmla::ModelGetVersion,
-    &winmla::ModelGetInputCount,
-    &winmla::ModelGetOutputCount,
-    &winmla::ModelGetInputName,
-    &winmla::ModelGetOutputName,
-    &winmla::ModelGetInputDescription,
-    &winmla::ModelGetOutputDescription,
-    &winmla::ModelGetInputTypeInfo,
-    &winmla::ModelGetOutputTypeInfo,
-    &winmla::ModelGetMetadataCount,
-    &winmla::ModelGetMetadata,
-    &winmla::ModelEnsureNoFloat16,
-    &winmla::SaveModel,
-
-    // OrtSessionOptions methods
-    &OrtSessionOptionsAppendExecutionProvider_CPU,
-    &winmla::OrtSessionOptionsAppendExecutionProviderEx_DML,
-
-    // OrtSession methods
-    &winmla::CreateSessionWithoutModel,
-    &winmla::SessionGetExecutionProvider,
-    &winmla::SessionInitialize,
-    &winmla::SessionRegisterGraphTransformers,
-    &winmla::SessionRegisterCustomRegistry,
-    &winmla::SessionLoadAndPurloinModel,
-    &winmla::SessionStartProfiling,
-    &winmla::SessionEndProfiling,
-    &winmla::SessionCopyOneInputAcrossDevices,
-    &winmla::SessionGetNumberOfIntraOpThreads,
-    &winmla::SessionGetIntraOpThreadSpinning,
-    &winmla::SessionGetNamedDimensionsOverrides,
-
-    // Dml methods (TODO need to figure out how these need to move to session somehow...)
-    &winmla::DmlExecutionProviderFlushContext,
-    &winmla::DmlExecutionProviderReleaseCompletedReferences,
-    &winmla::DmlCopyTensor,
-
-    &winmla::GetProviderMemoryInfo,
-    &winmla::GetProviderAllocator,
-    &winmla::FreeProviderAllocator,
-
-    &winmla::ExecutionProviderSync,
-
-    &winmla::CreateCustomRegistry,
-
-    &winmla::ValueGetDeviceId,
-    &winmla::SessionGetInputRequiredDeviceId,
-
-    &winmla::CreateTensorTypeInfo,
-    &winmla::CreateSequenceTypeInfo,
-    &winmla::CreateMapTypeInfo,
-    &winmla::CreateModel,
-    &winmla::ModelAddInput,
-    &winmla::ModelAddConstantInput,
-    &winmla::ModelAddOutput,
-    &winmla::ModelAddOperator,
-    &winmla::ModelGetOpsetVersion,
-    &winmla::OperatorGetNumInputs,
-    &winmla::OperatorGetInputName,
-    &winmla::OperatorGetNumOutputs,
-    &winmla::OperatorGetOutputName,
-    &winmla::JoinModels,
-    &winmla::CreateThreadPool,
-
-    // Release
-    &winmla::ReleaseModel,
-    &winmla::ReleaseThreadPool,
-=======
   // Schema override
   &winmla::OverrideSchema,
 
@@ -180,7 +96,6 @@
   // Release
   &winmla::ReleaseModel,
   &winmla::ReleaseThreadPool,
->>>>>>> 2ec1f94b
 };
 
 const WinmlAdapterApi* ORT_API_CALL OrtGetWinMLAdapter(_In_ uint32_t ort_version) NO_EXCEPTION {
