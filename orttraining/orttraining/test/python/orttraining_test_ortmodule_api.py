--- conflicted
+++ resolved
@@ -241,7 +241,6 @@
     for _, parameter_value in model.named_parameters():
         assert parameter_value.device.type == original_device
 
-<<<<<<< HEAD
 @pytest.mark.parametrize("device", ['cuda', 'cpu'])
 def test_model_without_parameters(device):
     class Net(torch.nn.Module):
@@ -367,7 +366,7 @@
     model.to(device)
     x = torch.randn(N, D_in, device=device)
     model(x)
-=======
+
 def test_input_requires_grad_saved():
     device = 'cuda'
 
@@ -400,5 +399,4 @@
     model(x.data)
     module_gradient_graph_builder = model._module_gradient_graph_builder
     model(x)
-    assert module_gradient_graph_builder != model._module_gradient_graph_builder
->>>>>>> f34cea02
+    assert module_gradient_graph_builder != model._module_gradient_graph_builder